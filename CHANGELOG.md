## TBA

<<<<<<< HEAD
* added
    * imgcoco.com
    * ay.gy
    * adjet.biz
* removed
    * iiiii.in
    * ulmt.in
    * urlgator.com
    * linkgalleries.net
    * linkseer.net
    * picturesetc.net
    * qvvo.com
    * realfiles.net
    * seriousfiles.com
    * seriousurls.com
    * thesefiles.com
    * thesegalleries.com
    * thosegalleries.com
    * tinybucks.net
    * uberpicz.com
    * ubervidz.com
    * ubucks.net
    * ugalleries.net
    * urlpulse.net
    * zxxo.net
=======
* fixed
    * shr77.com

## 4.21.5

* fixed
    * bc.vc

## 4.21.4

* fixed
    * some linkbucks issues
    * bc.vc

## 4.21.3

* fixed
    * some adf.ly issues
    * yyv.co
    * shr77.com

## 4.21.2

* fixed
    * some linkbucks issues
    * adultf.ly
    * bc.vc
>>>>>>> 293e70dd

## 4.21.1

* fixed
    * some linkbucks issues

## 4.21.0

* fixed
    * some linkbucks issues
    * freeimgup.com
    * some adf.ly issue
* added
    * onlinepic.net
    * imgstudio.org
    * coin-ads.com
* removed
    * flickimg.com
    * hotimg.com
    * imgonion.com
    * imgmoney.com
    * hostpornpics.net
    * love69.org
    * imagehosting.gr
    * alafs.com

## 4.20.0

* fixed
    * allanalpass.com
    * some linkbucks issue
    * xlocker.net
    * help text in configuration page
* added
    * imgking.us
    * bulkimg.info
    * imgpaying.com
    * viidii.info
    * urlcow.com
    * miniurl.com
* removed
    * imagebanana.com
    * adfro.gs
    * juuh.de
    * javimage.us
    * javpicture.us
    * imgpo.st
    * imgurban.info
    * picup.in
    * shareimage.ro
    * javblog.biz
    * howtohemorrhoidscure.com
    * freeuploadimages.org
    * viidii.com

## 4.19.0

* added
    * hosturimage.com
    * imageheli.com
    * photoup.biz
    * img-zone.com
* changed
    * add "external server support" option
    * disable captcha support if above option disabled

## 4.18.0

* added
    * imgvault.pw
    * imagepong.info
    * imageback.info
    * imagebam.com
    * img.spicyzilla.com

## 4.17.0

* fixed
    * imageporter.com
* added
    * javblog.biz
    * imgspice.com

## 4.16.0

* added
    * damimage.com
    * cloudimg.net
    * catpic.biz
    * imgult.com
    * javpicture.us
    * imgflare.com
    * img3x.net

## 4.15.0

* added
    * shr77.com
    * npicture.net
    * overdream.cz
    * overpic.net
    * pic-money.ru

## 4.14.0

* added
    * imgsure.com
    * imgdollar.com
    * mrjh.org
    * myhotimage.com
    * mypixxx.lonestarnaughtygirls.com
* changed
    * re-organize source files

## 4.13.0

* added
    * xlocker.net
    * imgmaster.net
    * cliquesbr.com.br
    * imageview.me
    * 244pix.com
* removed
    * pornpicuploader.com
    * preview.jpavgod.com
    * sangjkay.biz
    * comicalpic.net
    * imagehost.thasnasty.com
    * kly.so
    * raksoyun.com
    * youlinking.com
    * tc.gg
    * eropix.me
    * freeporndumpster.com
    * bilurl.com
    * cl.my
    * imgah.com
    * imgpony.com
    * sexyimg.com
    * 1y.lt
    * biaiai.com
    * bih.cc
    * budurl.ru

## 4.12.0

* added
    * picup.in
    * keptarolo.hu
    * lostpic.net

## 4.11.0

* fixed
    * love69.org
* added
    * adf.acb.im
    * adf.sazlina.com
    * alien.apkmania.co
    * goto.adflytutor.com
    * dl.apkpro.net
    * adfly.itsrinaldo.net

## 4.10.0

* fixed
    * imgchili with deleted content
* added
    * ksn.mx
    * imgtheif.com
    * ipic.su
    * itmages.ru

## 4.9.0

* added
    * imgsavvy.com
    * imgsin.com
    * sh.st

## 4.8.1

* fixed
    * redirect policy on some sites

## 4.8.0

* added
    * imgbin.me
    * imgbox.com
    * imgcarry.com
    * imadul.com

## 4.7.0

* changed
    * add config: change_background, scale_image
* fixed
    * goimagehost.com
* remove
    * imagebam.com
* added
    * love69.org

## 4.6.0

* fixed
    * more normal links on adf.ly
    * wildcard matching rule
* added
    * imgadult.com

## 4.5.0

* fixed
    * normal links on adf.ly
* added
    * myam.me
    * kly.so
    * tc.gg

## 4.4.0

* removed
    * bridgeurl.com
* added
    * sangjkay.biz

## 4.3.0

* added
    * rijaliti.info
    * juuh.de
    * adjet.eu
    * adfro.gs
    * adb.ug
    * 1y.lt
    * ddp.net
    * hit.us
    * urlwiz.com
* removed
    * u.bb

## 4.2.1

* fixed
    * lix.in
    * link2you.ru
    * madlink.sk
    * coinurl.com
    * tr5.in

## 4.2.0

* added
    * adlot.us
    * 1to4.me
    * yooclick.com
    * ad7.biz
    * lix.in
    * link2you.ru

## 4.1.0

* fixed
    * urlcash
    * $.replace
    * coinurl.com
* added
    * picmoe.net
    * img.3ezy.net

## 4.0.0

* changed
    * add a fancy configuration page
    * split redirection stage to enhance speed
    * split image and link redirection
    * accept all url patterns
    * add test cases to test dom module

## 3.26.0

* added
    * imgnext.com
    * imagestime.com
    * imageup.ru

## 3.25.0

* added
    * imgjav.tk

## 3.24.1

* removed
    * urlvisa.com
* fixed
    * remove onbeforeunload event for every sites

## 3.24.0

* added
    * imageshost.ru
    * imageupper.com
    * imagevau.eu
    * imagezilla.net
    * imagik.fr
    * img1.imagilive.com
    * img.acianetmedia.com
    * img.deli.sh

## 3.23.1

* fixed
    * biaiai.com

## 3.23.0

* added
    * images.maxigame.by
    * imageshack.us

## 3.22.0

* added
    * imagebanana.com
    * imagehousing.com
    * imagenetz.de
    * imageno.com
    * imagenpic.com
    * imageontime.com
    * imagepix.org

## 3.21.0

* added
    * image18.org
    * imagedomino.com

## 3.20.0

* removed
    * imgjav.tk
* added
    * images.woh.to
    * hostpornpics.net
    * hotchyx.com
    * hotimages.eu
    * ifap.co
    * ifotos.pl
    * ima.so
    * image2you.ru

## 3.19.0

* added
    * fullimg.com
    * hostzi.com
    * gallerycloud.net
    * ghanaimages.co
    * gratisimage.dk
    * hornyimage.com
    * hostingfailov.com
    * hostingpics.net
    * hostpic.org

## 3.18.0

* added
    * fotosik.pl
    * fotoszok.pl
    * freakimage.com
    * freeimage.us
    * freeimagehosting.net
    * freeimgup.com

## 3.17.0

* added
    * d69.in
    * eropix.me
    * fastpics.net
    * filedump.net
    * flickimg.com
    * fotohosting.net
    * fotoo.pl

## 3.16.0

* fixed
    * imagefruit.com
* added
    * b4he.com
    * casimages.com
    * cubeupload.com
    * digitalfrenzy.net
    * dwimg.com
    * emptypix.com
    * reffbux.com
* removed
    * imgboo.me
    * imgpay.me
    * imageback.info
    * imagepong.info

## 3.15.0

* fixed
    * bilder-space.de
    * funkyimg.com
* removed
    * hostpics.info
* added
    * imagecherry.com
    * imagecurl.com
    * imagecurl.org
    * imageban.ru
    * imageban.net

## 3.14.0

* added
    * nixhelp.de
    * richlink.com

## 3.13.0

* added
    * 1pics.ru
    * 2i.sk
    * 2imgs.com
    * beeimg.com
    * bilder-space.de
    * blackcatpix.com
    * ref.so
    * thasnasty.com
    * chathu.apkmania.co
    * ultry.net
* changed
    * privide a blank page to change config

## 3.12.0

* changed
    * add configurations to enhance compatibility

## 3.11.1

* changed
    * rolling back bc.vc

## 3.11.0

* fixed
    * urlgator.com
* added
    * go2.me
    * nutshellurl.com
* changed
    * trying to optimize bc.vc loading

## 3.10.0

* fixed
    * riurl.com
    * linkbucks.com
    * short.pk
    * ichan.org
    * imgfantasy.com
    * imgwiev.tk
    * reducelnk.com
    * adli.pw
* added
    * urlgator.com
    * nsfw.in
    * bridgeurl.com
    * cli.gs
    * gkurl.us

## 3.9.0

* added
    * yep.it
    * url.ie
    * ah-informatique.com
    * depic.me
    * unfake.it
    * hotshorturl.com

## 3.8.0

* added
    * comyonet.com
    * durl.me
    * anonpic.com
    * cyberpics.net

## 3.7.0

* added
    * javimage.us
    * lnk.in
    * thinfi.com
    * urlms.com
    * vvcap.net

## 3.6.0

* changed
    * imgbabes.com
* fixed
    * sexyimg.com
    * sometimes TamperMonkey may not work
    * adf.ly lock page
* removed
    * imagecherry.com
    * ref.so
* added
    * iiiii.in
    * adultf.ly
    * robo.us
    * zo.mu
    * adli.pw

## 3.5.0

* fixed
    * cookie issues
* removed
    * adf.my.id
    * 4ks.net
    * mhz.me
    * urlsir.com
* added
    * tinyarrows.com

## 3.4.0

* fixed
    * exception's namespace
* added
    * euro-pic.eu
    * miragepics.com
    * fotolink.su
    * x.pixfarm.net
* changed
    * use resource to load css and background

## 3.3.0

* fixed
    * fix global scope for TamperMonkey's incomplete sandbox model
* added
    * imagehosting.gr
    * imgpay.me
* changed
    * image resizing and centering

## 3.2.2

* fixed
    * API error
    * imageporter.com
    * imagevenue.com

## 3.2.1

* fixed
    * duplicated rules
* changed
    * do not uglify script

## 3.2.0

* fixed
    * amateurfreak.org
    * imgnip.com
    * imgbar.net
    * imagescream.com
    * goimagehost.com
* added
    * imagefruit.com
    * cash4files.com
    * goneviral.com
    * freegaysitepass.com
    * peekatmygirlfriend.com
    * pornyhost.com
    * clb1.com
    * urlgalleries.com
    * urlcash.com
    * reducelnk.com

## 3.1.0

* added
    * imgboo.me
* fixed
    * broken replaceBody function

## 3.0.0

* removed
    * gzvd.info
    * image.torrentjav.net
    * youfap.com
    * baberepublic.com
    * hentaita.com
    * 9.bb
    * image69.us
    * jpdown.info
    * pushba.com
    * imgwoot.com
    * hosterbin.com
    * ligasampiona.com
    * imagejumbo.com
    * imgtrick.com
* changed
    * split script to parts

## 2.25.1

* fixed
    * linkbucks
    * urlz.so
    * imgbabes.com
    * funkyimg.com
    * imgonion.com

## 2.25.0

* fixed
    * ulmt.in
* added
    * urlz.so
    * ity.im

## 2.24.1

* fixed
    * cl.my
    * broken loop on Chrome

## 2.24.0

* fixed
    * adv.li
    * turboimagehost.com
    * bc.vc
    * pixhost.org
    * pics-money.ru
    * javelite.tk
* added
    * go.phpnulledscripts.com
* removed
    * advertisingg.com

## 2.23.0

* added
    * megaline.co
    * lienscash.com

## 2.22.1

* fixed
    * ibunker.us

## 2.22.0

* fixed
    * imgbabes.com
    * adlock.in
    * gallery.jpavgod.com
* added
    * yfrog.com
    * dumppix.com
    * subirimagenes.com
    * screenlist.ru
    * freeporndumpster.com
    * hotimg.com
    * freebunker.com
    * ibunker.us
    * picshare.geenza.com
* removed
    * adjoin.me
    * linkbee.com
    * shortit.in
    * picjav.net

## 2.21.0

* added
    * imgbabes.com
    * bat5.com
    * detonating.com
    * urlcash.org
    * looble.net
    * xxxs.org
    * celebclk.com
    * eightteen.com
    * smilinglinks.com
    * ulmt.in
    * cl.my
    * budurl.ru

## 2.20.0

* added
    * adv.li
    * cf.ly
    * xip.ir
    * seomafia.net
    * 4fun.tw
    * imagesnake.com

## 2.19.0

* added
    * howtohemorrhoidscure.com
    * p.pw
    * 3ra.be
    * urlsir.com
    * urlvisa.com
    * biaiai.com
    * bilurl.com
    * pixroute.com
    * adf.my.id
    * raksoyun.com
    * riurl.com
    * stash-coins.com
    * ref.so
    * rdlnk.co

## 2.18.3

* fixed
    * adf.ly
    * madlink.sk

## 2.18.2

* fixed
    * adlock.in

## 2.18.1

* fixed
    * bc.vc

## 2.18.0

* added
    * short.pk
    * bih.cc
    * mhz.me
    * tr5.in
    * link.tl
    * ssl.gs
    * hentai-hosting.com
    * z.gs
    * cur.lv
    * coinurl.com
    * url.fm
    * adlock.in

## 2.17.0

* added
    * funkyimg.com
    * shareimage.ro
    * pornpicuploader.com
    * imagepremium.com
    * freeuploadimages.org
    * tinypic.com
    * imagearn.com
    * bildr.no
    * bilder-upload.eu
    * bild.me
    * bayimg.com
    * wwy.me
    * shortit.in
    * fly2url.com
    * zpoz.net
    * 4ks.net
    * youlinking.com
* fixed
    * adf.ly
    * adcrun.ch
* removed
    * imagerabbit.com
    * s21.imgtube.us

## 2.16.0

* added
    * fastpic.ru

## 2.15.0

* added
    * imgcorn.com
    * croftimage.com
    * imageback.info
    * imagepong.info
* fixed
    * imagecorn.com
    * imgwoot.com
    * imagedecode.com

## 2.14.0

* added
    * pic-upload.de
    * bilder-hochladen.net
* fixed
    * abload.de
    * directupload.net

## 2.13.1

* fixed
    * adf.ly

## 2.13.0

* added
    * qrrro.com
* fixed
    * 1be.biz

## 2.12.1

* fixed
    * adf.ly
    * imgnip.com

## 2.12.0

* added
    * 1be.biz
    * pixup.us

## 2.11.0

* added
    * adultmove.info
    * h-animes.info
    * hosterbin.com
    * imagefolks.com
    * imagecandy.net
    * imagechili.net
    * imgtiger.com
    * imgpony.com
    * imgtrick.com
    * imgtube.net
* fixed
    * imgcloud.co
* removed
    * 2owl.net
    * kissdown.com

## 2.10.0

* added
    * goimagehost.com
    * hostpics.info
    * imagescream.com
    * imgfantasy.com
    * imgcloud.co
    * imagejumbo.com
    * imgnip.com
    * x45x.info
* fixed
    * imagerabbit.com
    * imgwiev.tk
* deprecated
    * games8y.com
    * kissdown.com


## 2.9.0

* added
    * imgah.com
* fixed
    * pics-money.ru
    * imgpo.st
    * imgserve.net


## 2.8.1

* fixed
    * fix wrapped body style
    * imgah.com


## 2.8.0

* added
    * comicalpic.net
    * image.torrentjav.net
    * preview.jpavgod.com
    * sexyimg.com
    * zeljeimage.com
    * amateurfreak.org
    * ligasampiona.com
* change
    * centralize wrapped image
    * remove timer event for wrapped body
    * run at document start


## 2.7.3

* fixed
    * imgah.com


## 2.7.2

* change
    * Always disable popup windows


## 2.7.1

* fixed
    * image69.us
    * zonezeedimage.com


## 2.7.0

* added
    * imagepicsa.com
* fixed
    * imagecherry.com
    * imgmoney.com
    * imgonion.com
    * imgrill.com
* change
    * Add log on error
    * indention style changed


## 2.6.2

* fixed
    * picjav.net
    * image69.us


## 2.6.1

* fixed
    * Greasemonkey auto update problem


## 2.6.0

* added
    * abload.de
    * imgbar.net
    * imgwoot.com
* fixed
    * imagedecode.com


## 2.5.0

* added
    * advertisingg.com
    * imagebam.com
    * gallery.jpavgod.com
* fixed
    * bc.vc
* changed
    * redirect to image itself for some sites


## 2.4.0

* added
    * zonezeedimage.com
* fixed
    * jpdown.info
* changed
    * redirect to image itself for some sites


## 2.3.0

* added
    * pixhub.eu
    * jpdown.info
    * iamgedecode.com
    * imgah.com
* fixed
    * 4owl.info


## 2.2.0

* added
    * imgurban.info
    * directupload.net
    * picfox.org
    * javelite.tk
    * imgmoney.com
* fixed
    * 4owl.info


## 2.1.2

* fixed
    * really fix url patterns in metadata block


## 2.1.1

* fixed
    * GreaseMonkey install problem


## 2.1.0

* added
    * 4owl.info
    * bc.vc (shortcut)
    * s21.imgtube.us
* fixed
    * adf.ly
* changed
    * use match instead of include


## 2.0.1

* fixed
    * imageporter.com

## 2.0.0

* added
    * picjav.net/x
    * imagecorn.com
    * imagehosting.2owl.net
    * imgdino.com
* fixed
    * adf.ly
        * remove iframe
    * gzvd.info
        * don't redirect if picture was removed
    * hentaita.com
        * don't redirect if picture was removed
* changed
    * introduced more rules to match sites


## 1.1.2

* fixed
    * picjav.net


## 1.1.1

* fixed
    * picjav.net/picjav2


## 1.1.0

* added
    * hentaita.com
    * imgonion.com
    * imgrill.com
    * picjav.net/picjav2
    * imagecherry.com
* fixed
    * image69.us
        * fix URL matching
    * picjav.net
        * fix URL matching

* changed
    * drop String rules support
    * pass captured RegExp strings into action
    * use strict mode in whole script


## 1.0.1

* added
    * image69.us
    * gzvd.info
    * picjav.net
* fixed
    * imagetwist.com
        * remove fullscreen overlay
* changed
    * add @updateURL and @downloadURL in metadata


## 1.0.0

* initial release<|MERGE_RESOLUTION|>--- conflicted
+++ resolved
@@ -1,6 +1,7 @@
 ## TBA
 
-<<<<<<< HEAD
+* fixed
+    * shr77.com
 * added
     * imgcoco.com
     * ay.gy
@@ -26,9 +27,6 @@
     * ugalleries.net
     * urlpulse.net
     * zxxo.net
-=======
-* fixed
-    * shr77.com
 
 ## 4.21.5
 
@@ -54,7 +52,6 @@
     * some linkbucks issues
     * adultf.ly
     * bc.vc
->>>>>>> 293e70dd
 
 ## 4.21.1
 
