## TBA

* fixed
<<<<<<< HEAD
    * imgfile.net
=======
    * xxxwebdlxxx.org
>>>>>>> b4d0083f
* added
    * awsubsco.ml
    * clk.ink
    * cuio.io
    * irisvera.com
    * oload.fun
    * plantaheim.com
    * probusinesshub.com
    * pss.pw
* removed

## v6.25.0

* fixed
    * 22pixx.xyz
    * spacetica.com
* added
    * adsrt.me
    * e2s.cc
    * glory-link.com
    * idnation.net
    * lwt.pw
    * picbaron.com
    * stfly.press
    * teknologilink.com
    * zutrox.link

## v6.24.0

* added
    * 1ink.info
    * clk.icu
    * healthtod.com
    * shortly.xyz

## v6.23.0

* fixed
    * fastpic.ru
    * oturl.com
* added
    * shtlink.co
    * won.pe

## v6.22.0

* fixed
    * imgoutlet.pw
* added
    * 22pixx.xyz
    * adzurl.cf
    * cutpaid.com
    * naturalhealthy.xyz
    * oload.cc
    * shortglobal.com
    * tpx.me
    * vnurl.xyz
    * xxx.sexex.xyz

## v6.21.0

* fixed
    * beeimg.com
    * imagetwist.com
    * imgoutlet.pw
    * imgprime.com
    * picmoza.com
* added
    * autoride.pw
    * javtor.com
    * oload.cloud
    * topurl.net

## v6.20.0

* fixed
    * adsrt.com
    * bolaoke.club
    * sehatsegar.net
    * imagetwist.com
* added
    * akoam.net
    * drivefiles.bid
    * drive.jepitkertas.com
    * link4win.net
    * linksad.net
    * swzz.xyz
* removed
    * akoam.com

## v6.19.0

* fixed
    * autolinkach.com
    * bolaoke.club
    * davinsurance.com
    * psl.pw
* added
    * adskipme.com
    * cll.press
    * fmlawkers.club
    * hexafile.net
    * indexmovie.club
    * insurance-waifu.cf
    * javlibrary.com
    * link4win.com
    * picclock.ru
    * picmoza.com
    * shrtfly.net
    * skyinsurance.ml
    * spacetica.com
    * speedcar.club
    * telolet.in
* removed
    * susutinv2.com

## v6.18.0

* fixed
    * itiad.com
    * mirrored.to
* added
    * 123link.pro
    * cashat.net
    * cutsouf.com
    * dawnstation.com
    * flylink.io
    * imgant.com
    * link.tl
    * linkvip.tk
    * lnkshrnk.net
    * niagoshort.com
    * picpic.online
    * rhvgmritmziwcm.net
    * short2win.net
    * ujv.al
    * ujv.me
    * win4cut.com

## v6.17.0

* fixed
    * linkdrop.net
* added
    * awcar.icu
    * converthinks.xyz
    * davinsurance.com
    * fiuxy.bz
    * getinfos.net
    * getlink.pw
    * imageblinks.com
    * imgdew.pw
    * imgmaze.pw
    * imgtown.pw
    * imgview.pw
    * onepiece-ex.com.br
    * s.yukisubs.com
* removed
    * imgdew.com
    * imgmaze.com
    * imgtown.net
    * imgview.net

## v6.16.0

* fixed
    * coshink.co
    * mirrored.to
* added
    * adcoin.me
    * clk.sh
    * hdmoza.com
    * imgjazz.com
    * linkach.com
    * linktor.io
    * lyon.kim
    * skips.link
    * za.gl

## v6.15.0

* fixed
    * cut-earn.com
    * cutearn.ca
    * link-zero.com
    * payskip.me
    * plantaheim.web.id
* added
    * 22pixx.xyz
    * autech.xyz
    * cut-win.com
    * gocitlink.com
    * idsly.bid
    * licklink.net
    * mirrored.to
    * mykinggo.com
    * sweetlantern.com
    * tinylinks.net
    * vivads.net
    * wicr.me

## v6.14.0

* fixed
    * anjay.info
    * bit-url.com
    * catcut.net
    * coinlink.co
    * imagetwist.com
    * mirrorcreator.com
    * moesubs.com
* added
    * by6dk.com
    * dwindly.io
    * foxurl.net
    * glinks.me
    * imageko.com
    * intercelestial.com
    * itiurl.co
    * kurosafe.menantisenja.com
    * kurosafe.online
    * kurosafe.website
    * kuylink.com
    * losstor.com
    * met.bz
    * payskip.me
    * sehatsegar.net
    * tetew.info
    * tokenfly.pw
* removed
    * lix.in
    * zintata.com

## v6.13.0

* fixed
    * earnbig.ca
    * gg-l.xyz
    * imagebam.com
    * lifesurance.info
    * ourl.io
    * petty.link
    * pnd.tl
    * shrinkearn.com
    * spaste.com
    * tl.tc
    * wi.cr
* added
    * admew.com
    * anjay.info
    * bolaoke.club
    * businessforyouand.me
    * designmyhomee.com
    * earn-url.com
    * eklink.net
    * id-securelink.xyz
    * kakkoiisafe.us
    * likn.xyz
    * linkexa.com
    * link-zero.com
    * novaenreta.space
    * shon.xyz
    * shrtfly.com
    * simaholina.xyz
    * skinnycat.net
    * sloomp.space
    * tiny.ec
    * tny.ec
    * tojros.tk
    * turkdown.com
* removed
    * 244pix.com
    * adlock.org
    * b4he.com
    * bilder-space.de
    * buzurl.com
    * cash4files.com
    * cf2.me
    * cf3.me
    * cf5.me
    * cf6.co
    * cf7.co
    * dd.ma
    * dh10thbvu.com
    * dwimg.com
    * ex9.co
    * fapoff.com
    * galleries.bz
    * goneviral.com
    * gxp.so
    * hashe.in
    * hit.us
    * hornywood.tv
    * ilovebanten.com
    * imagescream.com
    * imgchili.com
    * imgchili.net
    * imgdiamond.com
    * imghere.net
    * imgsmile.com
    * ironimg.net
    * kokemoon.com
    * link-earn.com
    * link2you.ru
    * linkhits.us
    * lovechix.com
    * megaline.co
    * miniurl.tk
    * picbucks.com
    * picturescream.asia
    * picturescream.com
    * postscreens.info
    * shark.vn
    * theseforums.com
    * tnabucks.com
    * topload.pro
    * tubeviral.com
    * u2ks.com
    * ultrafiles.net
    * urlst.me
    * x45x.info
    * xip.ir
    * xiw34.com
    * xt3.me
    * zbqhfbetlmni.net
    * zff.co

## v6.12.0

* fixed
    * videogamesblogger.com
    * viidii.info
    * gameinfo.pw
    * megaurl.in
    * cuon.io
    * gsurl.me
    * sehatlega.com
    * apasih.pw
    * icutit.ca
    * adpop.me
* added
    * itiad.com
    * prnt.sc
    * imgmass.com
    * shrten.xyz
    * crus.io
    * 4cut.io
    * imageshimage.com
    * imgrock.pw
    * koylinks.win
    * tr.link
    * oload.download
    * taive.in
    * payshorturl.com
    * oturl.com
    * loadurl.com
    * vinaurl.net
    * lopte.pro
    * man2pro.com
    * urltips.com
    * raolink.com
    * imgbalana.com
* removed
    * x.pixfarm.net
    * vvcap.net
    * imageontime.com
    * imagepicsa.com
    * imagehorse.com
    * zonezeedimage.com
    * zeljeimage.com
    * croftimage.com
    * myhotimage.com
    * bokimage.com
    * imgnext.com
    * img.spicyzilla.com
    * imgtwyti.com
    * imgxyz.com
    * imgdevil.com
    * imgban.com
    * imgpu.com
    * imgbeer.com
    * imgwet.com
    * imgnimz.com
    * imgbinbou.com
    * img22.com
    * imgcover.com
    * imgblank.com
    * imgreality.com
    * img-zone.com
    * img-uploads.com
    * imgblow.com
    * img4sharing.com
    * imagefolks.com
    * freephotohostin.com
    * imgult.com
    * xxximagenow.com
    * xxxsparrow.com
    * playimg.com
    * picstwist.com
    * ericsony.com
    * uplimg.com
    * lexiit.com
    * thumbnailus.com
    * newimagepost.com
    * fapingpics.com
    * i.imgslip.com
    * hentai.imgslip.com
    * goimge.com
    * nimplus.com
    * nudeximg.com
    * imgcoin.net
    * imgfap.net
    * imgcandy.net
    * imgmaster.net
    * imgrun.net
    * imgboom.net
    * imgpics.net
    * imagesouls.net
    * imagelaser.net
    * picture-bang.net
    * project-photo.net
    * pix-link.net
    * golfpit.net
    * shotimg.org
    * adultimg.org
    * dragimage.org
    * imgmag.co
    * bulkimg.info
    * photo-up.info
    * myimg.info
    * img-pop.info
    * vava.in
    * pixxx.me
    * picspornfree.me
    * imgload.me
    * fapat.me
    * pic2pic.ru
    * 24avarii.ru
    * loftlm.ru
    * 18pron.ru
    * imgplus.ru
    * imgease.re
    * goimg.xyz
    * pic2pic.site
    * sxpics.nl
    * darpix.desi
    * pic4you.top
    * imgsen.se
    * imgtwyti.net
    * imgtwyti.com
    * hentai-baka.com
    * jav-hentai.host
    * img-hentai.host
    * hentai-king.host
    * img-king.xyz
    * imgbb.net
    * imgtor.pw
    * imageporn.eu
    * imgzizi.xyz
    * 08lkk.com
    * greenpiccs.com
    * pornimagex.com
    * pixhub.eu
    * picmoe.net
    * pic2profit.com
    * picp2.com
    * imgrex.com
    * img3x.com
    * imagevau.eu
    * img.deli.sh
    * imgsicily.it
    * pictureshoster.com
    * javcity.com
    * imgtheif.com
    * imgsure.com
    * imguniversal.com
    * imgpaying.com
    * imgmega.com
    * imgzeus.com
    * imgmaid.net
    * imzdrop.com
    * imgdrive.co
    * cuteimg.cc
    * imgtiger.org
    * imggold.org
    * myimg.club
    * foxyimg.link
    * coreimg.net
    * chronos.to
    * imgnova.xyz
    * hentai-hot.xyz
    * hentai-king.online
    * imglocker.com
    * imgleech.com
    * img.pornleech.com
    * imgsense.com
    * imagebic.com
    * daily-img.com
    * picangel.in
    * imgbin.me
    * img3x.net
    * img24.org
    * imagik.fr
    * hostingfailov.com
    * imagecherry.com
    * fotoszok.pl.com
    * picturevip.com
    * uploadimage.eu
    * anonpic.com
    * imagepix.org
    * imageheli.com
    * imgtube.net
    * pixliv.com
    * imagearn.com
    * image18.org
    * hentaimg.com
    * ghanaimages.co
    * blackcatpix.com
    * fastpics.net
    * ifap.co
    * avenuexxx.com
    * 2imgs.com
    * xlink.me
    * wzzq.me
    * victly.com
    * upan.so
    * ultshare.com
    * typ.me
    * dlneko.com
    * dlneko.net
    * dlneko.org
    * rumahsimpel.com
    * safelinkair.com
    * healthygress24.ga
    * kombatch.amankan.link
    * gadget14.pw
    * auto14.pw
    * nar-04.tk
    * gadget13.com
    * autorp.us
    * anisubsia.tk
    * insurance1.tech
    * freeanimeonline.xyz
    * shorten.id
    * getcomics.gq
    * miuitutorial.gq
    * awsubs.cf
    * awsubsco.ga
    * satuasia.com
    * tawaku.com
    * link.filmku.net
    * muucih.com
    * telolet.in
    * designinghomey.com
    * sinopsisfilmku.com
    * sidespace.net
    * erogedownload.net
    * otoviral.racing
    * sipkur.us
    * aw-games.net
    * ww3.manteb.in
    * streamingfrench.net
    * stash-coins.com
    * srnk.co
    * smll.io
    * shortskip.com
    * shortenurl.tk
    * pengaman.link
    * urlgo.gs
    * shink.in
    * qaafa.com
    * digg.to
    * short.est
    * setlinks.us
    * robo.us
    * riurl.com
    * rijaliti.info
    * reffbux.com
    * rapeit.net
    * oxyl.me
    * ohleech.com
    * mt0.org
    * moe.god.jp
    * moesubs.akurapopo.pro
    * dl.nsfk.in
    * madlink.sk
    * mantap.in
    * mantab.in
    * mantep.in
    * manteb.in
    * st.oploverz.net
    * awaremmxv.com
    * looy.in
    * loook.ga
    * lnx.lu
    * lnk.in
    * indexmovie.me
    * ilix.in
    * priva.us
    * leechbd.tk
    * link-protector.com
    * link2dollar.com
    * cvc.la
    * boxcash.net
    * anonymbucks.com
    * 3ra.be
    * 2ty.cc
    * adjet.biz
    * adfe.es
    * dereferer.website
    * dikit.in
    * elde.me
    * ethi.in
    * fit.sh
    * fundurl.com
    * gca.sh
    * repla.cr
    * go2.me
    * linkajc.com
    * link5s.com
    * fastdecode.com
    * linkdolar.xyz
    * linkpaid.net
    * dapat.in
    * cf.ly
    * link.animagz.org
    * gunting.in
    * linc.ml
    * adcrun.ch
    * 1tk.us
    * adbla.us
    * tl7.us
    * gx.si
    * adwat.ch
    * fly2url.com
    * urlwiz.com
    * ultry.net
    * wwy.me
    * myam.me
    * ssl.gs
    * srk.gs
    * cun.bz
    * vizzy.es
    * kazan.vc
    * linkcash.ml
    * adtr.im
    * goolink.me
    * earningurl.com
    * sflnk.me
    * 3rabshort.com
    * adlink.guru
    * cypt.ga
    * filesbucks.com
    * elink.link
    * payurl.me
    * url.ht
    * pir.im
    * bol.tl
    * adfly.tc
    * kokemoon.com
    * top9space.com

## v6.11.0

* fixed
    * adf.ly
    * 123link.pw
    * 1dl.biz
    * 1be.biz
    * cut4links.com
    * tmearn.com
    * clik.pw
* added
    * adsvy.com
    * vnurl.net
    * short2win.com
    * dz4link.com
    * royurls.bid
    * gameinfo.pw
    * adshort.co
    * tocdo.in
    * iiv.pl
    * animeforce.stream
    * oload.win
* removed
    * freegaysitepass.com
    * fuestfka.com
    * deb.gs
    * sexpalace.gs
    * dumppix.com
    * postimg.net
    * imageview.me
    * hentai-hosting.com
    * javtotal.com
    * imgurban.info
    * d69.in
    * images.maxigame.by
    * gratisimage.dk
    * npicture.net
    * onlinepic.net
    * imgurx.net
    * z.gs
    * adultmove.info
    * reducelnk.com
    * amy.gs
    * any.gs
    * dyo.gs
    * imgdream.net
    * imgnm.net
    * imgsilo.net
    * imgsoo.net
    * imagepearl.com
    * imagecrest.com
    * itmages.ru
    * 1pics.ru
    * javelite.tk
    * crd.ht
    * adshort.im
    * adshort.pro
    * adshort.in
    * daily-img.com
    * img-365.com
    * 365-img.com
    * xxx.porn0day.com
    * picamatic.com
    * ehdwallpapers.org
    * imgdomino.com
    * emptypix.com
    * imageleon.com
    * sexyxpixels.com
    * gallerysense.se
    * gallerynova.se
    * maxmirror.com
    * larashare.com
    * iori.us
    * firedrive.com
    * arab.sh
    * anafile.com
    * ysf.pl
    * zo.mu
    * zzz.gl
    * mypixxx.lonestarnaughtygirls.com
    * h-animes.info

## v6.10.0

* fixed
    * mirrorcreator.com
    * imgadult.com
    * imgwallet.com
    * imgtaxi.com
    * telondasmu.com
    * imgprime.com
    * clk.press
    * short.pe
    * urlcloud.us
    * ourl.io
    * linkdrop.net
    * adf.ly
* added
    * cutl.in
    * cut4link.com
    * mikymoons.com
    * twik.pw
    * spamlink.org
    * pnd.tl
    * top9space.com
    * mylink.zone
    * 3bst.co
    * shortit.ca
    * 3rabcut.com
* changed
    * recaptcha for spaste.com
* removed
    * clictune.com
    * susutin.com
    * shortit.in

## v6.9.0

* fixed
    * openload.co
* added
    * imgfile.net
    * henpoi.lompat.in
    * aw-games.net
    * viralukk.com
    * clk.press
    * pixxxels.cc
    * imx.to
    * pixhost.to
    * gsul.me
    * getsl.me
    * gsur.in
    * cutearn.ca
    * earnbig.ca
    * shrt10.com
    * ur.ly
    * urly.mobi
    * apasih.pw
    * ewa.ac
* removed
    * pixxxels.org
    * img.yt
    * pixhost.org

## v6.8.0

* fixed
    * imagepearl.com
    * imgdrive.net
    * shink.me
* added
    * shark.vn
    * safelinku.net
    * kokemoon.com
    * earn-guide.com
    * oload.site
    * icutit.ca
    * psl.pw
    * mylink.zone
    * shortad.cf
    * pic.hotimg.site
    * zbqhfbetlmni.net
    * greget.space
    * shrinkearn.com
    * petty.link
* removed
    * jzrputtbut.net

## v6.7.0

* fixed
    * imgprime.com
    * openload.co
    * coinlink.co
    * clictune.com
    * trlink.in
* added
    * 123link.pw
    * gurl.ly
    * adpop.me
    * wi.cr
    * short.pe
    * srt.am
    * linkrex.net
    * coshink.co
    * urlcloud.us
    * 3rabshort.com
    * gsul.me
    * getsl.me
    * adbitly.in
    * gg-l.xyz
    * mitly.us
    * tui.click
    * gsur.in
    * shink.xyz
    * mlink.club
    * dzurl.ml
    * zlshorte.net
    * igram.im
    * gram.im
    * wolink.in
    * bit-url.com
    * git.tc
    * link4.me
    * premiumzen.com
    * megaurl.in
    * siotong.com
    * siherp.com
    * otoviral.racing
    * lifesurance.info
    * cut4links.com
    * plantaheim.web.id
    * imagexport.com
    * adshort.pro
    * cut-w.in
    * cut-earn.com
    * cuon.io
    * zeiz.me
    * adsrt.com
    * imgfresh.info
    * 1ink.cc
    * jurl.io
    * adslink.pw
* removed
    * zez.io
    * coshurl.co

## v6.6.0

* fixed
    * clictune.com
    * adyou.me
    * imgrock.info
    * imgdew.com
* added
    * ourl.io
    * cutwin.com
    * cutwi.in
    * adyou.co
    * imgsky.net
    * picker-click.ru
    * imgoutlet.pw
* removed
    * imgoutlet.co
    * link.tl

## v6.5.0

* fixed
    * linkdrop.net
* added
    * adbilty.me
    * oke.io
    * susutinv2.com
    * njiir.com
* removed
    * zytpirwai.net

## v6.4.1

* fixed
    * lite edition bug

## v6.4.0

* fixed
    * ally.sh
    * idsly.com
* added
    * GreaseMonkey v4 support
    * oload.stream
    * 123link.co
    * 123link.press
    * adshort.im
    * p0xpicmoney.ru
    * compartiendofull.net
    * l2s.io
    * curs.io
    * clik.pw
    * weefy.me
    * coshurl.co
* removed
    * adshort.co

## v6.3.0

* fixed
    * imgrock.info
    * imagecrest.com
    * clictune.com
* added
    * imghost.top
    * croea.com
    * xxx.pornscreen.xyz
    * imgpart.com
    * shink.me
    * oload.info
    * 123link.io
* removed
    * 123link.top

## v6.2.1

* fixed
    * mirrorcreator.com
    * configuration page

## v6.2.0

* fixed
    * sipkur.us
* added
    * xxxwebdlxxx.org
    * u2s.io
    * imagespicy.site
    * linclik.com
    * link-earn.com
    * autolinkach.com
    * zez.io
    * adbull.me
    * adshort.co
    * adshorte.com

## v6.1.4

* fixed
    * legacy browser support

## v6.1.3

* fixed
    * adf.ly

## v6.1.2

* fixed
    * bc.vc
    * jzrputtbut.net

## v6.1.1

* fixed
    * configuration page
    * 55888.eu
    * ouo.io
    * spaste.com

## v6.1.0

* changed
    * Trying to fix compatibility to Violentmonkey
* fixed
    * ouo.io
    * imgdrive.net
    * fas.li
    * adf.ly
    * prntscr.com
    * short.am
    * urlcash.net
    * idsly.com
* added
    * imgrock.info
* removed
    * imgrock.net

## v6.0.0

* changed
    * rewrite to ES7
    * rewrite build system

## v5.73.0

* fixed
    * techfunda.net
    * imgseed.com
    * imagecrest.com
    * imagetwist.com
    * shink.in
* added
    * topload.pro
    * jzrputtbut.net
    * telondasmu.com
    * acidimg.cc

## v5.72.0

* fixed
    * pronpic.org
    * safelinkreviewer.co
    * linkshrink.net
    * imgwallet.com
* added
    * imgoutlet.co
* removed
    * igg-games.com

## v5.71.0

* fixed
    * short.am
    * xlink.me
    * xxx.porn0day.com
    * pic4you.ru
    * pic5you.ru
    * keptarolo.hu
    * h-animes.info
    * adultmove.info
    * imgult.com
    * imagenpic.com
    * shrink-service.it
* added
    * short.awsubs.me
    * imgreality.com
    * corneey.com
    * ceesty.com
    * destyy.com
    * festyy.com
    * gestyy.com
* removed
    * leechpremium.space
    * empireload.com
    * loadsanook.com
    * a.pomf.se
    * yfrog.com

## v5.70.0

* fixed
    * ad7.biz
    * bc.vc
    * imagepearl.com
    * imagecrest.com
    * prevent loop if it failed to update configurations
* added
    * imgtorrnt.in
    * mylink.us
* removed
    * mirrorupload.net
    * dewaurl.com
    * imageberyl.com
    * cuzle.com
    * forbes.com
    * comicon.com.br
    * ichan.org
    * free-tv-video-online.info
    * linkarus.com

## v5.69.0

* fixed
    * imgrock.net
    * ah.pe
    * Tampermonkey compatibility for Firefox
* added
    * earningurl.com
    * adshort.in
    * linkhits.us
    * clkmein.com
    * awsubsco.ga
    * autorp.us

## v5.68.2

* fixed
    * adf.ly sub-domains

## v5.68.1

* fixed
    * script error

## v5.68.0

* fixed
    * adf.ly
    * link.tl
    * blogspot.com
* added
    * adfu.us
    * short.awsubs.co
    * ww2.awsubs.co
    * ima.gy
    * erogedownload.net
    * linkpoi.in
    * telolet.in
    * mirrorfilehost.com
    * short.pastewma.com
    * wiid.me
    * clkme.me
    * trlink.in
    * adfly.tc
    * linkfly.gaosmedia.com
    * cpmlink.net
    * gsurl.in
    * bluenik.com

## v5.67.0

* fixed
    * imgrock.net
    * imgtaxi.com
    * shrink-service.it
    * shink.in
    * al.ly
* added
    * cllkme.com

## v5.66.0

* fixed
    * ouo.io
    * img.yt
* added
    * hashe.in
    * cut-urls.com
    * tmearn.com

## v5.65.0

* fixed
    * susutin.com
    * fas.li
* added
    * url.ht
    * urle.co
    * looy.in
    * picz.site
    * imgpix.net
    * oload.tv
    * ally.sh
    * sinopsisfilmku.com
    * awsubs.cf
    * igg-games.co
    * shrink-service.it
    * techfunda.net
    * tl.tc
    * sidespace.net
    * cshort.org
    * pdi2.net
* changed
    * trying to fix problem for usi

## v5.64.0

* fixed
    * shink.in
    * pixsense.net
    * freeimgup.com
    * imgtown.net
    * linkdrop.net
    * coinlink.co
* added
    * croco.site
    * imgdomino.com
    * imagesnake.org
    * xiw34.com
    * sipkur.us
    * fiuxy.co
* removed
    * fiuxy.net

## v5.63.2

* fixed
    * remove click event blocker, broken by design

## v5.63.1

* fixed
    * trying to fix click event blocker

## v5.63.0

* fixed
    * img.yt
    * imgrock.net
    * coinlink.co
    * linkdrop.net
    * pixsense.net
    * freeimgup.com
* added
    * worldhack.net
    * linkdolar.xyz
    * sehatlega.com
    * 123link.top
    * 10co.biz
    * 10co.xyz
    * 10co.co
    * 10co.me
    * pir.im
    * bol.tl
    * zintata.com
    * radikal.ru
    * indexmovie.xyz
    * urlst.me
    * imgprime.com
    * ilovebanten.com
    * idsly.com

## 5.62.1

* fixed
    * imgrock.net
    * lynk.my

## 5.62.0

* fixed
    * img.yt
    * pixhost.org
* added
    * catcut.net
    * adurl.id
    * goolink.me
    * filesbucks.com
    * ani-share.com
    * elink.link
    * payurl.me
    * gunting.web.id
    * adyou.me
    * gsurl.me
    * g5u.pw
    * azhie.net
* removed
    * eafyfsuh.net
    * sasontnwc.net

## 5.61.2

* fixed
    * xxxhost.me
    * imgking.co

## 5.61.1

* fixed
    * img.yt
    * lynk.my

## 5.61.0

* fixed
    * picnictrans.com
    * imgking.co
    * linkdrop.net
    * imgclick.net
* added
    * star-hentai.com
    * autofans.pw
    * vavi.co
    * miuitutorial.gq
    * kombatch.loncat.pw
    * landscapenature.pw
    * pixxxels.org
    * xxxhost.me
    * gadget13.com
    * imgfapper.com
    * qaafa.com
    * viid.me
    * safelinkreview.co
    * decrypt.safelinkconverter.com
    * blogspot.com
    * short.est
    * ulshare.net
    * imgshots.com
* removed
    * postimg.org

## 5.60.6

* fixed
    * mirrorcreator.com
    * compul.in
    * ah.pe
    * adf.ly
    * linkdrop.net
    * dmus.in

## 5.60.5

* fixed
    * coinlink.co

## 5.60.4

* fixed
    * page nuking on Firefox

## 5.60.3

* fixed
    * zytpirwai.net

## 5.60.2

* fixed
    * log configuration
    * bc.vc

## 5.60.1

* fixed
    * remove redirection hack

## 5.60.0

* fixed
    * image scaling problem
    * coinlink.co
    * designinghomey.com
    * trying to fix some redirection problems
* added
    * hentai-baka.com
    * safelinkreviewer.com
    * cypt.ga
    * imgfiles.org
    * cocoleech.com
    * imagerar.com
    * imgdragon.com

## 5.59.0

* fixed
    * 1be.biz
    * motonews.club
    * imgview.net
* added
    * playimg.com
    * voyeurimage.org
    * imgtor.pw
    * zytpirwai.net
    * shorten.id
    * coinlink.co
    * imagep2p.com
    * gtaind.com
    * comicon.com.br
    * img3x.com
    * adlink.guru
    * picnictrans.com
    * croco.me
    * freeanimeonline.xyz
    * imgcurl.com
    * short.am
    * smll.io
* removed
    * awet.in
    * sortir.in
    * st.benfile.com
    * st.azhie.net

## 5.58.0

* fixed
    * imgrock.net
    * openload.co
    * coeg.in
    * link.tl
* added
    * uskip.me
    * ipicture.su
    * urlgo.gs
    * amankan.link
* removed
    * linc.ml

## 5.57.0

* fixed
    * 1dl.biz
    * avenuexxx.com
    * nar-04.tk
* added
    * hentai-pop.com
    * cdn.javtotal.com
    * jav-hentai.host
    * img-king.xyz
    * imagesouls.net
    * xxx.porn0day.com
    * img-hentai.host
    * hentai-king.host
    * imagecrest.com
    * healthygress24.ga
    * motonews.club
    * designinghomey.com
    * kurogaze.net
    * lolinez.com
    * fas.li
    * elde.me
    * nmac.to
    * admy.link
    * moesubs.com
    * img-uploads.com
    * imgreputa.com
    * freephotohostin.com
    * sports14.pw
    * insurance1.tech
    * imgzizi.xyz
    * linkpaid.net
* removed
    * pornprimehd.com

## 5.56.2

* fixed
    * AJAX white list for TamperMonkey
    * sht.io
    * dumppix.com
    * picstream.tv

## 5.56.1

* fixed
    * imgview.net
    * imgclick.com
    * adf.ly
    * imageon.org
    * bunnyforum.org
    * imageporn.eu

## 5.56.0

* fixed
    * imagepearl.com
    * imageberyl.com
    * imagesnake.com
    * freebunker.com
    * sexyxpixels.com
    * spaste.com
* added
    * imgblank.com
    * domaink.ru
    * dmus.in
    * ironimg.net
    * goto.loncat.in
    * edogawa.lon.pw
    * ouo.press
    * designinghomey.com
    * igg-games.com
    * imgrat.com
    * getcomics.gq
    * imgz.pw
    * sipkur.net
* removed
    * bk-ddl.net

## 5.55.0

* fixed
    * imgsay.com
* added
    * pic2pic.ru
    * javtotal.com
    * ehdwallpapers.org
    * img4sharing.com
    * postscreens.info
    * imgsilo.net
    * motosport.pw
    * filmku.lompat.in
    * imagebic.com
    * gunting.in
    * pixsense.net
    * anisubsia.tk
    * lindung.in

## 5.54.2

* fixed
    * spaste.com

## 5.54.1

* fixed
    * imageberyl.com
    * spaste.com

## 5.54.0

* fixed
    * imgcarry.com
    * spaste.com
    * imagepearl.com
* added
    * hentai-king.online
    * naughtygate.net
    * imageshots.com
    * i.hentai-ddl.org
    * picangel.in
    * picstream.tv
* removed
    * picstate.com.alsohe.com

## 5.53.0

* fixed
    * freebunker.com
    * imgcarry.com
    * imgcandy.net
    * ysf.pl
    * spaste.com
* added
    * bunnyforum.org
    * imageberyl.com
    * darpix.desi
    * tinizo.com
    * pic4you.top
    * imgplus.ru
    * imgkings.com
    * imgdiamond.com
    * freeimgup.com
    * imgsen.se
    * imgtrial.com

## 5.52.0

* fixed
    * imgnova.xyz
    * imgseeds.com
    * imgoutlet.com
    * shink.in
* added
    * img-pop.info
    * imgnm.net
    * gadget14.pw
    * auto14.pw
    * fapat.me
    * nar-04.tk
    * spaste.com
    * leechpremium.space
    * naisho.lompat.in

## 5.51.0

* fixed
    * imagesnake.com
    * susutin.com
* added
    * imgsoo.net
    * imgwallet.com
    * awaremmxv.com
* removed
    * imagepong.info

## 5.50.0

* fixed
    * imagepearl.com
* added
    * openload.co
    * adultimg.org
    * fiuxy.net
    * imgicy.com
    * imagehorse.com
    * imguniversal.com
    * picture-bang.net
    * pic-maniac.com

## 5.49.2

* fixed
    * beeimg.com
    * hotimage.uk
    * adf.ly

## 5.49.1

* fixed
    * fix module execution order

## 5.49.0

* fixed
    * img-365.com
    * daily-img.com
    * picturescream.com
    * picturevip.com
    * linkdrop.net
    * pixroute.com
    * imgking.co
    * linksas.us
* added
    * pop-img.info
    * ads-img.info
    * xxxsparrow.com
    * imgdew.com
    * zatnawqy.net
    * imgoutlet.com
    * muucih.com
    * ysf.pl
    * srnk.co
    * rumahsimpel.com
* changed
    * rewrite grunt to gulp

## 5.48.0

* fixed
    * imgnova.xyz
    * linkarus.com
    * 0img.net
    * link.filmku.net
* added
    * hentai-hot.xyz
    * imgseed.com
    * imghit.com
    * imgmain.com
    * dlneko.org
    * coreimg.net
    * myimg.info
    * imgview.net
    * susutin.com
    * disingkat.in

## 5.47.0

* fixed
    * imgtown.net
    * imgnova.xyz
* added
    * linkplugapp.com
    * javcity.com
    * linkcash.ml
    * linkarus.com
    * coeg.in
    * ron.vn
    * imgmaid.net
    * link.filmku.net

## 5.46.0

* fixed
    * imgnova.xyz
    * imgclick.net
    * imagepearl.com
    * bc.vc
* added
    * 18pron.ru
    * sasontnwc.net
    * imgcover.com
    * dimtus.com
    * imgsense.com
    * imggold.org
    * imgve.com
    * ah.pe

## 5.45.1

* fixed
    * sites affected by experimental code

## 5.45.0

* fixed
    * imgbb.net
    * 1dl.biz
    * linksas.us
    * sh.st
* added
    * imagepearl.com
    * fapingpics.com
    * nimzshare.com
    * darpix.ga
    * sxpics.nl
    * xximg.net
    * dewaurl.com
* removed
    * alabout.com

## 5.44.0

* fixed
    * imagescream.com
    * imgbb.net
* added
    * imgnova.xyz
    * hulkimge.com
    * img22.com
    * linksas.us
    * link4ad.com
    * linkajc.com
    * cuzle.com
    * picstate.com.alsohe.com
    * pic2pic.site
    * streamingfrench.net
    * ad4.fr
    * imgurx.net

## 5.43.0

* added
    * imgproject.net
    * imgpython.net
    * xxxscreens.com
    * crd.ht
    * lovechix.com
    * sht.io
    * img2share.com
    * akoam.com
* removed
    * 4shared.com

## 5.42.0

* fixed
    * 1dl.biz
* added
    * dlneko.net
    * photo-up.info
    * link5s.com
    * 365-img.com
    * manteb.in
    * imgcream.com

## 5.41.0

* fixed
    * img-365.com
    * pixsor.com
* added
    * loftlm.ru
    * imgmag.co
    * tawaku.com
    * imgbinbou.com
    * imgnemo.com

## 5.40.0

* fixed
    * eafyfsuh.net
* added
    * imgsay.com

## 5.39.0

* fixed
    * al.ly
* added
    * imgnimz.com
    * itw.me
    * link.animagz.org

## 5.38.0

* fixed
    * sh.st
    * linkshrink.net
* added
    * megaimage.org
    * img-pay.com

## 5.37.2

* fixed
    * sh.st
    * pixsor.com

## 5.37.1

* fixed
    * eafyfsuh.net
    * daily-img.com

## 5.37.0

* fixed
    * imagetwist.com
    * sh.st
    * boxcash.net
    * turboimagehost.com
* added
    * imgkicks.com
    * golfpit.net
    * imgtown.net
    * shotimg.org
    * foxyimg.link
    * imgmaze.com
    * imgease.re
    * 0img.net
    * dlneko.com
    * satuasia.com
    * imgboom.net
    * imgsmile.com
    * goimg.xyz

## 5.36.3

* fixed
    * eafyfsuh.net

## 5.36.2

* fixed
    * eafyfsuh.net

## 5.36.1

* fixed
    * eafyfsuh.net

## 5.36.0

* fixed
    * imgtaxi.com
    * fastpic.ru
* added
    * img-365.com
    * hotimage.uk
    * xxximagenow.com
    * uploadimage.eu
    * imgload.me
    * imghere.net
    * holdthemoan.net
    * sexseeimage.com
    * adyou.me
    * anafile.com
    * myimg.club

## 5.35.0

* removed
    * imageback.info
    * imgrill.com
* added
    * daily-img.com
    * server.sbenny.com
    * iori.us
    * picspornfree.me
    * imageporn.eu
    * sexyxpixels.com
    * imgtornado.com

## 5.34.0

* fixed
    * imgtaxi.com
    * imgadult.com
* added
    * 24avarii.ru
    * imgwet.com (manual captcha)
    * imgdrive.net
    * imgbb.net
    * uimgshare.com
    * imageleon.com
    * img.pornleech.com

## 5.33.0

* fixed
    * linkdecode.com
    * imgking.co
* added
    * imgsicily.it
    * cuteimg.cc
    * nimplus.com
    * picturescream.asia
    * porno-pirat.ru
    * imgtiger.org
    * newimagepost.com
    * teenimage.org
    * funimg.net
    * greasyimage.com
    * avenuexxx.com
    * imgcentral.com

## 5.32.1

* fixed
    * configuration error
    * eafyfsuh.net

## 5.32.0

* fixed
    * linkshrink.net
* added
    * digg.to
    * pix-link.net
    * fuestfka.com
    * eafyfsuh.net
    * shortskip.com
    * forbes.com
* removed
    * photoup.biz

## 5.31.1

* fixed
    * u.shareme.in
    * problem on Firefox 42

## 5.31.0

* fixed
    * empireload.com
    * safelinkreview.com
    * linkshrink.net
    * 08lkk.com
* added
    * nudeximg.com
    * img24.org
    * picturescream.com
    * imgbeer.com
* removed
    * img.acianetmedia.com

## 5.30.0

* fixed
    * safelinkconverter.com
    * empireload.com
    * imagezilla.net
    * damimage.com
    * binbox.io
    * imagedecode.com
* added
    * project-photo.net
    * imgtwyti.com
    * linc.ml
    * st.azhie.net
    * dlneko.com
    * minidroid.net
    * safelinksreview.com
    * multiupfile.com

## 5.29.0

* fixed
    * linkbucks.com
* added
    * pornprimehd.com
    * pasted.co
    * lexiit.com
    * thumbnailus.com

## 5.28.0

* fixed
    * boxcash.net
    * sh.st
* added
    * adfe.es
    * imageon.org


## 5.27.0

* fixed
    * oni.vn
    * lynk.my
    * sh.st
    * linkbucks.com
* added
    * victly.com
    * link.im
    * boxcash.net
* removed
    * coin-ads.com
    * shortin.tk

## 5.26.0

* fixed
    * imgseeds.com
    * imgrock.net
    * empireload.com
    * imgbabes.com
    * binbox.io
    * chronos.to
    * imagebam.com
    * postimg.org
    * tavor-cooperation.de
* added
    * imgdrive.co
    * dereferer.website
    * gallerysense.se

## 5.25.1

* fixed
    * wrong redirection if link has query string
    * error message on configuration page

## 5.25.0

* changed
    * send `Referer` in the header by default
* fixed
    * gca.sh
    * imgtrex.com
    * imgtwyti.com
    * linkdecode.com
    * empireload.com
* removed
    * urlcow.com
    * miniurl.com
* added
    * ohleech.com
    * upmirror.info
    * pimpandhost.com
    * maxmirror.com
    * coolrom.com
    * linkdrop.net
    * cvc.la
    * shink.in
    * dailyss.net
    * erimge.com

## 5.24.0

* removed
    * steamcommunity.com
* fixed
    * gca.sh
    * cur.lv
    * imgslip.com
    * 08lkk.com
    * bc.vc
* added
    * vnl.tuhoctoan.net
    * tavor-cooperation.de
    * ouo.io
    * totaldebrid.org
    * shorti.ga
    * hentaiyoutube.com
    * fileproject.com.br
    * st.benfile.com

## 5.23.0

* changed
    * new configuration to change log level
* removed
    * urlz.so
* added
    * awet.in
    * sortir.in

## 5.22.1

* fixed
    * compatibility for Firefox 37 with GreaseMonkey 2.1
    * compatibility for Firefox 25

## 5.22.0

* fixed
    * imgslip.com
    * binbox.io
    * sh.st
* added
    * chronos.to
    * daily-img.com
    * videogameblogger.com
    * bk-ddl.net
    * imgban.com
    * imgmonkey.com
    * goimge.com
* removed
    * microtec.com.sg

## 5.21.0

* added
    * imgzeus.com
    * larashare.com
    * uplimg.com

## 5.20.0

* fixed
    * binbox.io
* added
    * supercheats.com
    * imgtrex.com
    * loook.ga
    * biglistofwebsites.com
    * arab.sh

## 5.19.1

* fixed
    * srelink.com
    * fastpic.ru
    * sh.st
    * mije.net

## 5.19.0

* fixed
    * 1dl.biz
* added
    * vidto.me
    * imgslip.com
    * lynk.my
    * mije.net
* changed
    * change title if it's working

## 5.18.0

* fixed
    * empireload.com
    * clictune.com
    * fit.sh
    * error on Firefox 39
* added
    * img-planet.com
    * imagelaser.net
    * free-tv-video-online.info
    * urlv2.com
    * clk.im
    * repla.cr
    * all-poster.ru

## 5.17.1

* fixed
    * dl-protect.com

## 5.17.0

* fixed
    * empireload.com
    * a.pomf.se
* removed
    * imagelook.org
    * ouo.io
    * ref.so
* added
    * loadsanook.com
    * sa.ae
    * compul.in
    * dikit.in

## 5.16.0

* added
    * ad2links.com
    * greenpiccs.com
    * mylinkgen.com

## 5.15.0

* fixed
    * shortenurl.tk
    * adf.ly
* removed
    * catpic.biz
    * pic.apollon-fervor.com
    * imgking.us
    * imgbanana.com
* added
    * microtec.com.sg
    * pengaman.link
    * safelinkreview.com
    * bokimage.com
    * segmentnext.com

## 5.14.0

* fixed
    * sandbox problems on Firefox
    * 1dl.biz
    * empireload.com
* added
    * support for Violentmonkey
    * ouo.io
    * leechbd.tk
    * a.pomf.se
    * allkeyshop.com
    * imgtzar.com

## 5.13.1

* fixed
    * sh.sh
    * bc.vc

## 5.13.0

* fixed
    * empireload.com
    * imgseeds.com
    * linkbucks.com survey page
* changed
    * sandbox API

## 5.12.1

* fixed
    * imgsee.me
    * problem with Firefox 36

## 5.12.0

* fixed
    * imgclick.net
* added
    * imageteam.org
    * imgdevil.com

## 5.11.2

* fixed
    * cur.lv

## 5.11.1

* fixed
    * AJAX for GreaseMonkey

## 5.11.0

* fixed
    * imagetwist.com
    * linkbucks.com
    * imgsee.me
* added
    * imageeer.com
    * imgking.co
    * pixxx.me
    * linkdecode.com

## 5.10.0

* fixed
    * safelinkconverter2.com
    * 55888.eu
    * entry script of linkbucks.com
* added
    * uploadrr.com
    * manteb.in
    * empireload.com
    * gca.sh (manual captcha)
    * jnw0.com

## 5.9.2

* fixed
    * error on webkit-based browsers

## 5.9.1

* fixed
    * properly disable leave prompts

## 5.9.0

* added
    * shortenurl.tk
    * st.wardhanime.net
    * imgxyz.net
    * hentaimg.com

## 5.8.0

* fixed
    * jheberg.net
    * linkbucks.com
* added
    * imgrock.net

## 5.7.0

* fixed
    * Safiri support with TamperMonkey
    * onbeforeunload event blocking
* added
    * oni.vn

## 5.6.0

* fixed
    * 08lkk.com
    * adlock.org
* added
    * mantep.in
    * srelink.com
    * teenshot.org
    * vizzy.es
    * st.oploverz.net
    * moesubs.akurapopo.pro
    * dl.nsfk.in
    * gallerynova.se
    * jheberg.net
    * clictune.com
    * 55888.eu
    * imgzap.com
    * kazan.vc

## 5.5.0

* fixed
    * entry scripts for linkbucks.com
    * bc.vc
* added
    * imzdrop.com
    * steamcommunity.com
    * embedupload.com
    * safelinkconverter2.com
    * shorturl.rapeit.net
    * imgpu.com
    * wpc8.com
* changed
    * we have logo now, thanks to [Josh Axey](https://twitter.com/Josh_Axey)

## 5.4.0

* fixed
    * configuraion menu
    * mantap.in
    * binbox.io
* added
    * imagelook.org
    * putlocker.com
    * imgtaxi.com
    * pornimagex.com

## 5.3.0

* fixed
    * dl-protect.com
    * binbox.io
* added
    * imgclick.net
    * ericsony.com
    * imgbanana.com
    * imgtwyti.com
* removed
    * imgdollar.com
    * pic.re
    * imagebucks.com

## 5.2.0

* fixed
    * dl-protect.com
* added
    * binbox.io
    * imgrun.net

## 5.1.0

* fixed
    * configuration page error
    * sylnk.net
* added
    * 4shared.com
    * linkshrink.net

## 5.0.0

* changed
    * rename project
    * detect adf.ly if possible
    * add lite version
* fixed
    * sh.st
    * pixroute.com
* added
    * dl-protect.com
    * mirrorupload.net
    * firedrive.com
    * imgsee.me
    * ethi.in
    * mirrorcreator.com
    * sylnk.net
    * 1tk.us

## 4.42.3

* fixed
    * update some metadata

## 4.42.2

* fixed
    * some typo

## 4.42.1

* fixed
    * sh.st
    * pixroute.com

## 4.42.0

* fixed
    * 1pics.ru
    * 08lkk.com
* added
    * photoup.biz
    * 1dl.biz
    * anonymbucks.com
    * mantap.in
* removed
    * imgskull.info

## 4.41.0

* fixed
    * pic.re
    * imglocker.com
    * imagebucks.biz
    * imagezilla.net
* added
    * imgblow.com

## 4.40.3

* fixed
    * lienscash.com

## 4.40.2

* fixed
    * Some problem with GreaseMonkey 2.0 on Firefox 29

## 4.40.1

* fixed
    * imgmega.com

## 4.40.0

* fixed
    * imagebucks.biz
* added
    * shortin.tk

## 4.39.0

* fixed
    * imgmaster.net
* added
    * img-view.net
    * mt0.org
* removed
    * pixpal.net
    * images.woh.to

## 4.38.0

* fixed
    * some issue on linkbucks.com
    * 08lkk.com
* added
    * picexposed.com
    * imglemon.com
    * pronpic.org
    * imgseeds.com
    * imagebucks.biz

## 4.37.2

* fixed
    * adf.ly issue with Ghostery

## 4.37.1

* fixed
    * bc.vc

## 4.37.0

* fixed
    * imgspice.com
    * dh10thbvu.com
    * add an API to deal with Firefox 30+ (a.k.a. the release of content script breaker)
    * trying to avoid reloading on linkbucks.com
    * sh.st
* added
    * vava.in
    * imgspot.org
    * link-protector.com

## 4.36.0

* fixed
    * pixliv.com
    * imglocker.com
* added
    * img.yt
    * moe.god.jp

## 4.35.1

* fixed
    * grave build script bugs

## 4.35.0

* fixed
    * ad7.biz
    * strip comments in production code
    * resource loading issue
* removed
    * cloudimg.net
* added
    * imgmega.com
    * wzzq.me
    * upan.so
    * gxp.so
    * 08lkk.com
    * pic.re
    * pixliv.com
    * dl.animesave.tk

## 4.34.0

* fixed
    * cur.lv
    * link2dollar.com
* added
    * imgdream.net

## 4.33.0

* fixed
    * fundurl.com
    * dh10thbvu.com
* added
    * theholycross.link2dollar.com
* removed
    * linkbucksmedia.com
    * shr77.com

## 4.32.0

* changed
    * configuration page uses HTTPS by default
    * move to GitHub Pages
* fixed
    * imgsure.com
    * adlock.in -> adlock.org
    * catpic.biz
* added
    * imglocker.com
    * imgrex.com
* removed
    * imgcorn.com
    * hornyimage.com
    * fotohosting.net
    * 1to4.me
    * imagepremium.com
    * urlink.at
    * 4owl.info
    * adv.li
    * bilder-hochladen.net
    * cyberpics.net
    * digitalfrenzy.net
    * filedump.net
    * freeimagehosting.net
    * ibunker.us

## 4.31.0

* fixed
    * rdlnk.co
    * some issue on linkbucks
    * ysear.ch
    * adtr.im
    * xip.ir
    * adcrun.ch
    * some issue on adf.ly
* added
    * u2ks.com

## 4.30.0

* fixed
    * sh.st
* added
    * cpv.bz
    * shr44.com
    * shr55.com
    * cpv.acb.im
    * adf.animechiby.com
* removed
    * xlocker.net
    * gallery.jpavgod.com

## 4.29.0

* fixed
    * some issues on bc.vc
    * survey for adcrun.ch
    * adtr.im
    * ysear.ch
    * adb.ug
    * some issues on adf.ly
    * pixhub.eu
* added
    * ilix.in
    * safeurl.eu
    * 1tiny.net
    * miniurl.tk
    * apploadz.ru
    * adwat.ch
    * gx.si
    * ultshare.com
    * fundurl.com
    * pictureshoster.com
    * picturevip.com
    * pixsor.com
    * postimg.org
    * postimg.net
* removed
    * adli.pw
    * short.pk

## 4.28.1

* fixed
    * ad7.biz
    * cur.lv
    * some issues on linkbucks
    * img-zone.com

## 4.28.0

* fixed
    * noelshack.com
    * sh.st
    * pic-upload.de
* added
    * ysear.ch
    * picamatic.com
    * pic4you.ru
    * pic5you.ru
    * piccash.net
    * picp2.com
    * free.link2dollar.com
    * vzturl.com
    * adv.coder143.com
    * david.nhachot.info
    * dl.nhachot.info
    * fit.sh
    * zzz.gl
    * easyurl.net
    * atu.ca
    * clickthru.ca
    * goshrink.com
    * redirects.ca
    * readthis.ca
    * preview.rlu.ru
    * dapat.in
    * file.tamteo.com
    * n.shareme.in
    * typ.me
    * 01.nl
    * cun.bz
    * 2ty.cc
    * urlinn.com
    * adtr.im
    * xafox.com
    * vir.al
    * similarsites.com
    * oxyl.me
    * ad5.eu
    * kingofshrink.com
    * picstwist.com
    * ddl.animesave.com
    * u.shareme.in
    * dh10thbvu.com
* removed
    * rapeit.net

## 4.27.0

* fixed
    * 1be.biz
    * 1to4.me
    * 3ra.be
    * 4fun.tw
    * adjet.biz
    * adlot.us
    * ah-informatique.com
    * buzurl.com
    * urlcow.com
    * cli.gs
    * coin-ads.com
    * dd.ma
    * adb.ug
    * adf.ly
* added
    * pic2profit.com
    * imgurban.info
    * pixpal.net
    * my-link.pro
    * pic.apollon-fervor.com
    * adf.tuhoctoan.net
* removed
    * zpag.es
    * adultf.ly
    * cliquesbr.com.br
    * ddp.net
    * photoup.biz
    * imgwiev.tk
    * imgjav.tk
    * imgcoco.com

## 4.26.0

* changed
    * add configuration menu back
    * add server-side script source into repository
* fixed
    * imgskull.info
    * shr77.com
    * yooclick.com
* added
    * dragimage.org
    * imgfap.net
    * setlinks.us
    * 2i.cz
    * noelshack.com
    * xlink.me
    * prntscr.com
    * shrink.gs
    * aka.gr
    * tl7.us
    * buzurl.com
    * filoops.info

## 4.25.1

* fixed
    * directupload.net
    * cur.lv
    * ad7.us
    * adb.ug
    * adbla.us
    * adjet.eu
    * bc.vc
    * imgtube.net
    * hit.us
    * shortit.in
    * ssl.gs
    * urlwiz.com
    * wwy.me

## 4.25.0

* fixed
    * bulkimg.info
    * coin-ads.com
    * dd.ma
    * compability with userChrome.js + UserScriptLoader
* added
    * 08lkk.com
    * cf2.me
    * cf3.me
    * cf5.me
    * cf6.co
    * cf7.co
    * ex9.co
    * xt3.me
    * adbla.us

## 4.24.0

* fixed
    * sh.st
    * adf.ly
* added
    * rapeit.net
    * dd.ma
    * go.nicoblog-games.com
    * gamecopyworld.com
    * imgleech.com

## 4.23.0

* fixed
    * pic-upload.de
    * theseforums.com
    * ay.gy
    * adf.ly
* added
    * imgskull.info
    * imgcoin.net

## 4.22.1

* fixed
    * bc.vc

## 4.22.0

* fixed
    * shr77.com
* added
    * imgcoco.com
    * ay.gy
    * adjet.biz
    * linkbucksmedia.com
* removed
    * iiiii.in
    * ulmt.in
    * urlgator.com
    * linkgalleries.net
    * linkseer.net
    * picturesetc.net
    * qvvo.com
    * realfiles.net
    * seriousfiles.com
    * seriousurls.com
    * thesefiles.com
    * thesegalleries.com
    * thosegalleries.com
    * tinybucks.net
    * uberpicz.com
    * ubervidz.com
    * ubucks.net
    * ugalleries.net
    * urlpulse.net
    * zxxo.net

## 4.21.5

* fixed
    * bc.vc

## 4.21.4

* fixed
    * some linkbucks issues
    * bc.vc

## 4.21.3

* fixed
    * some adf.ly issues
    * yyv.co
    * shr77.com

## 4.21.2

* fixed
    * some linkbucks issues
    * adultf.ly
    * bc.vc

## 4.21.1

* fixed
    * some linkbucks issues

## 4.21.0

* fixed
    * some linkbucks issues
    * freeimgup.com
    * some adf.ly issue
* added
    * onlinepic.net
    * imgstudio.org
    * coin-ads.com
* removed
    * flickimg.com
    * hotimg.com
    * imgonion.com
    * imgmoney.com
    * hostpornpics.net
    * love69.org
    * imagehosting.gr
    * alafs.com

## 4.20.0

* fixed
    * allanalpass.com
    * some linkbucks issue
    * xlocker.net
    * help text in configuration page
* added
    * imgking.us
    * bulkimg.info
    * imgpaying.com
    * viidii.info
    * urlcow.com
    * miniurl.com
* removed
    * imagebanana.com
    * adfro.gs
    * juuh.de
    * javimage.us
    * javpicture.us
    * imgpo.st
    * imgurban.info
    * picup.in
    * shareimage.ro
    * javblog.biz
    * howtohemorrhoidscure.com
    * freeuploadimages.org
    * viidii.com

## 4.19.0

* added
    * hosturimage.com
    * imageheli.com
    * photoup.biz
    * img-zone.com
* changed
    * add "external server support" option
    * disable captcha support if above option disabled

## 4.18.0

* added
    * imgvault.pw
    * imagepong.info
    * imageback.info
    * imagebam.com
    * img.spicyzilla.com

## 4.17.0

* fixed
    * imageporter.com
* added
    * javblog.biz
    * imgspice.com

## 4.16.0

* added
    * damimage.com
    * cloudimg.net
    * catpic.biz
    * imgult.com
    * javpicture.us
    * imgflare.com
    * img3x.net

## 4.15.0

* added
    * shr77.com
    * npicture.net
    * overdream.cz
    * overpic.net
    * pic-money.ru

## 4.14.0

* added
    * imgsure.com
    * imgdollar.com
    * mrjh.org
    * myhotimage.com
    * mypixxx.lonestarnaughtygirls.com
* changed
    * re-organize source files

## 4.13.0

* added
    * xlocker.net
    * imgmaster.net
    * cliquesbr.com.br
    * imageview.me
    * 244pix.com
* removed
    * pornpicuploader.com
    * preview.jpavgod.com
    * sangjkay.biz
    * comicalpic.net
    * imagehost.thasnasty.com
    * kly.so
    * raksoyun.com
    * youlinking.com
    * tc.gg
    * eropix.me
    * freeporndumpster.com
    * bilurl.com
    * cl.my
    * imgah.com
    * imgpony.com
    * sexyimg.com
    * 1y.lt
    * biaiai.com
    * bih.cc
    * budurl.ru

## 4.12.0

* added
    * picup.in
    * keptarolo.hu
    * lostpic.net

## 4.11.0

* fixed
    * love69.org
* added
    * adf.acb.im
    * adf.sazlina.com
    * alien.apkmania.co
    * goto.adflytutor.com
    * dl.apkpro.net
    * adfly.itsrinaldo.net

## 4.10.0

* fixed
    * imgchili with deleted content
* added
    * ksn.mx
    * imgtheif.com
    * ipic.su
    * itmages.ru

## 4.9.0

* added
    * imgsavvy.com
    * imgsin.com
    * sh.st

## 4.8.1

* fixed
    * redirect policy on some sites

## 4.8.0

* added
    * imgbin.me
    * imgbox.com
    * imgcarry.com
    * imadul.com

## 4.7.0

* changed
    * add config: change_background, scale_image
* fixed
    * goimagehost.com
* remove
    * imagebam.com
* added
    * love69.org

## 4.6.0

* fixed
    * more normal links on adf.ly
    * wildcard matching rule
* added
    * imgadult.com

## 4.5.0

* fixed
    * normal links on adf.ly
* added
    * myam.me
    * kly.so
    * tc.gg

## 4.4.0

* removed
    * bridgeurl.com
* added
    * sangjkay.biz

## 4.3.0

* added
    * rijaliti.info
    * juuh.de
    * adjet.eu
    * adfro.gs
    * adb.ug
    * 1y.lt
    * ddp.net
    * hit.us
    * urlwiz.com
* removed
    * u.bb

## 4.2.1

* fixed
    * lix.in
    * link2you.ru
    * madlink.sk
    * coinurl.com
    * tr5.in

## 4.2.0

* added
    * adlot.us
    * 1to4.me
    * yooclick.com
    * ad7.biz
    * lix.in
    * link2you.ru

## 4.1.0

* fixed
    * urlcash
    * $.replace
    * coinurl.com
* added
    * picmoe.net
    * img.3ezy.net

## 4.0.0

* changed
    * add a fancy configuration page
    * split redirection stage to enhance speed
    * split image and link redirection
    * accept all url patterns
    * add test cases to test dom module

## 3.26.0

* added
    * imgnext.com
    * imagestime.com
    * imageup.ru

## 3.25.0

* added
    * imgjav.tk

## 3.24.1

* removed
    * urlvisa.com
* fixed
    * remove onbeforeunload event for every sites

## 3.24.0

* added
    * imageshost.ru
    * imageupper.com
    * imagevau.eu
    * imagezilla.net
    * imagik.fr
    * img1.imagilive.com
    * img.acianetmedia.com
    * img.deli.sh

## 3.23.1

* fixed
    * biaiai.com

## 3.23.0

* added
    * images.maxigame.by
    * imageshack.us

## 3.22.0

* added
    * imagebanana.com
    * imagehousing.com
    * imagenetz.de
    * imageno.com
    * imagenpic.com
    * imageontime.com
    * imagepix.org

## 3.21.0

* added
    * image18.org
    * imagedomino.com

## 3.20.0

* removed
    * imgjav.tk
* added
    * images.woh.to
    * hostpornpics.net
    * hotchyx.com
    * hotimages.eu
    * ifap.co
    * ifotos.pl
    * ima.so
    * image2you.ru

## 3.19.0

* added
    * fullimg.com
    * hostzi.com
    * gallerycloud.net
    * ghanaimages.co
    * gratisimage.dk
    * hornyimage.com
    * hostingfailov.com
    * hostingpics.net
    * hostpic.org

## 3.18.0

* added
    * fotosik.pl
    * fotoszok.pl
    * freakimage.com
    * freeimage.us
    * freeimagehosting.net
    * freeimgup.com

## 3.17.0

* added
    * d69.in
    * eropix.me
    * fastpics.net
    * filedump.net
    * flickimg.com
    * fotohosting.net
    * fotoo.pl

## 3.16.0

* fixed
    * imagefruit.com
* added
    * b4he.com
    * casimages.com
    * cubeupload.com
    * digitalfrenzy.net
    * dwimg.com
    * emptypix.com
    * reffbux.com
* removed
    * imgboo.me
    * imgpay.me
    * imageback.info
    * imagepong.info

## 3.15.0

* fixed
    * bilder-space.de
    * funkyimg.com
* removed
    * hostpics.info
* added
    * imagecherry.com
    * imagecurl.com
    * imagecurl.org
    * imageban.ru
    * imageban.net

## 3.14.0

* added
    * nixhelp.de
    * richlink.com

## 3.13.0

* added
    * 1pics.ru
    * 2i.sk
    * 2imgs.com
    * beeimg.com
    * bilder-space.de
    * blackcatpix.com
    * ref.so
    * thasnasty.com
    * chathu.apkmania.co
    * ultry.net
* changed
    * privide a blank page to change config

## 3.12.0

* changed
    * add configurations to enhance compatibility

## 3.11.1

* changed
    * rolling back bc.vc

## 3.11.0

* fixed
    * urlgator.com
* added
    * go2.me
    * nutshellurl.com
* changed
    * trying to optimize bc.vc loading

## 3.10.0

* fixed
    * riurl.com
    * linkbucks.com
    * short.pk
    * ichan.org
    * imgfantasy.com
    * imgwiev.tk
    * reducelnk.com
    * adli.pw
* added
    * urlgator.com
    * nsfw.in
    * bridgeurl.com
    * cli.gs
    * gkurl.us

## 3.9.0

* added
    * yep.it
    * url.ie
    * ah-informatique.com
    * depic.me
    * unfake.it
    * hotshorturl.com

## 3.8.0

* added
    * comyonet.com
    * durl.me
    * anonpic.com
    * cyberpics.net

## 3.7.0

* added
    * javimage.us
    * lnk.in
    * thinfi.com
    * urlms.com
    * vvcap.net

## 3.6.0

* changed
    * imgbabes.com
* fixed
    * sexyimg.com
    * sometimes TamperMonkey may not work
    * adf.ly lock page
* removed
    * imagecherry.com
    * ref.so
* added
    * iiiii.in
    * adultf.ly
    * robo.us
    * zo.mu
    * adli.pw

## 3.5.0

* fixed
    * cookie issues
* removed
    * adf.my.id
    * 4ks.net
    * mhz.me
    * urlsir.com
* added
    * tinyarrows.com

## 3.4.0

* fixed
    * exception's namespace
* added
    * euro-pic.eu
    * miragepics.com
    * fotolink.su
    * x.pixfarm.net
* changed
    * use resource to load css and background

## 3.3.0

* fixed
    * fix global scope for TamperMonkey's incomplete sandbox model
* added
    * imagehosting.gr
    * imgpay.me
* changed
    * image resizing and centering

## 3.2.2

* fixed
    * API error
    * imageporter.com
    * imagevenue.com

## 3.2.1

* fixed
    * duplicated rules
* changed
    * do not uglify script

## 3.2.0

* fixed
    * amateurfreak.org
    * imgnip.com
    * imgbar.net
    * imagescream.com
    * goimagehost.com
* added
    * imagefruit.com
    * cash4files.com
    * goneviral.com
    * freegaysitepass.com
    * peekatmygirlfriend.com
    * pornyhost.com
    * clb1.com
    * urlgalleries.com
    * urlcash.com
    * reducelnk.com

## 3.1.0

* added
    * imgboo.me
* fixed
    * broken replaceBody function

## 3.0.0

* removed
    * gzvd.info
    * image.torrentjav.net
    * youfap.com
    * baberepublic.com
    * hentaita.com
    * 9.bb
    * image69.us
    * jpdown.info
    * pushba.com
    * imgwoot.com
    * hosterbin.com
    * ligasampiona.com
    * imagejumbo.com
    * imgtrick.com
* changed
    * split script to parts

## 2.25.1

* fixed
    * linkbucks
    * urlz.so
    * imgbabes.com
    * funkyimg.com
    * imgonion.com

## 2.25.0

* fixed
    * ulmt.in
* added
    * urlz.so
    * ity.im

## 2.24.1

* fixed
    * cl.my
    * broken loop on Chrome

## 2.24.0

* fixed
    * adv.li
    * turboimagehost.com
    * bc.vc
    * pixhost.org
    * pics-money.ru
    * javelite.tk
* added
    * go.phpnulledscripts.com
* removed
    * advertisingg.com

## 2.23.0

* added
    * megaline.co
    * lienscash.com

## 2.22.1

* fixed
    * ibunker.us

## 2.22.0

* fixed
    * imgbabes.com
    * adlock.in
    * gallery.jpavgod.com
* added
    * yfrog.com
    * dumppix.com
    * subirimagenes.com
    * screenlist.ru
    * freeporndumpster.com
    * hotimg.com
    * freebunker.com
    * ibunker.us
    * picshare.geenza.com
* removed
    * adjoin.me
    * linkbee.com
    * shortit.in
    * picjav.net

## 2.21.0

* added
    * imgbabes.com
    * bat5.com
    * detonating.com
    * urlcash.org
    * looble.net
    * xxxs.org
    * celebclk.com
    * eightteen.com
    * smilinglinks.com
    * ulmt.in
    * cl.my
    * budurl.ru

## 2.20.0

* added
    * adv.li
    * cf.ly
    * xip.ir
    * seomafia.net
    * 4fun.tw
    * imagesnake.com

## 2.19.0

* added
    * howtohemorrhoidscure.com
    * p.pw
    * 3ra.be
    * urlsir.com
    * urlvisa.com
    * biaiai.com
    * bilurl.com
    * pixroute.com
    * adf.my.id
    * raksoyun.com
    * riurl.com
    * stash-coins.com
    * ref.so
    * rdlnk.co

## 2.18.3

* fixed
    * adf.ly
    * madlink.sk

## 2.18.2

* fixed
    * adlock.in

## 2.18.1

* fixed
    * bc.vc

## 2.18.0

* added
    * short.pk
    * bih.cc
    * mhz.me
    * tr5.in
    * link.tl
    * ssl.gs
    * hentai-hosting.com
    * z.gs
    * cur.lv
    * coinurl.com
    * url.fm
    * adlock.in

## 2.17.0

* added
    * funkyimg.com
    * shareimage.ro
    * pornpicuploader.com
    * imagepremium.com
    * freeuploadimages.org
    * tinypic.com
    * imagearn.com
    * bildr.no
    * bilder-upload.eu
    * bild.me
    * bayimg.com
    * wwy.me
    * shortit.in
    * fly2url.com
    * zpoz.net
    * 4ks.net
    * youlinking.com
* fixed
    * adf.ly
    * adcrun.ch
* removed
    * imagerabbit.com
    * s21.imgtube.us

## 2.16.0

* added
    * fastpic.ru

## 2.15.0

* added
    * imgcorn.com
    * croftimage.com
    * imageback.info
    * imagepong.info
* fixed
    * imagecorn.com
    * imgwoot.com
    * imagedecode.com

## 2.14.0

* added
    * pic-upload.de
    * bilder-hochladen.net
* fixed
    * abload.de
    * directupload.net

## 2.13.1

* fixed
    * adf.ly

## 2.13.0

* added
    * qrrro.com
* fixed
    * 1be.biz

## 2.12.1

* fixed
    * adf.ly
    * imgnip.com

## 2.12.0

* added
    * 1be.biz
    * pixup.us

## 2.11.0

* added
    * adultmove.info
    * h-animes.info
    * hosterbin.com
    * imagefolks.com
    * imagecandy.net
    * imagechili.net
    * imgtiger.com
    * imgpony.com
    * imgtrick.com
    * imgtube.net
* fixed
    * imgcloud.co
* removed
    * 2owl.net
    * kissdown.com

## 2.10.0

* added
    * goimagehost.com
    * hostpics.info
    * imagescream.com
    * imgfantasy.com
    * imgcloud.co
    * imagejumbo.com
    * imgnip.com
    * x45x.info
* fixed
    * imagerabbit.com
    * imgwiev.tk
* deprecated
    * games8y.com
    * kissdown.com


## 2.9.0

* added
    * imgah.com
* fixed
    * pics-money.ru
    * imgpo.st
    * imgserve.net


## 2.8.1

* fixed
    * fix wrapped body style
    * imgah.com


## 2.8.0

* added
    * comicalpic.net
    * image.torrentjav.net
    * preview.jpavgod.com
    * sexyimg.com
    * zeljeimage.com
    * amateurfreak.org
    * ligasampiona.com
* change
    * centralize wrapped image
    * remove timer event for wrapped body
    * run at document start


## 2.7.3

* fixed
    * imgah.com


## 2.7.2

* change
    * Always disable popup windows


## 2.7.1

* fixed
    * image69.us
    * zonezeedimage.com


## 2.7.0

* added
    * imagepicsa.com
* fixed
    * imagecherry.com
    * imgmoney.com
    * imgonion.com
    * imgrill.com
* change
    * Add log on error
    * indention style changed


## 2.6.2

* fixed
    * picjav.net
    * image69.us


## 2.6.1

* fixed
    * GreaseMonkey auto update problem


## 2.6.0

* added
    * abload.de
    * imgbar.net
    * imgwoot.com
* fixed
    * imagedecode.com


## 2.5.0

* added
    * advertisingg.com
    * imagebam.com
    * gallery.jpavgod.com
* fixed
    * bc.vc
* changed
    * redirect to image itself for some sites


## 2.4.0

* added
    * zonezeedimage.com
* fixed
    * jpdown.info
* changed
    * redirect to image itself for some sites


## 2.3.0

* added
    * pixhub.eu
    * jpdown.info
    * iamgedecode.com
    * imgah.com
* fixed
    * 4owl.info


## 2.2.0

* added
    * imgurban.info
    * directupload.net
    * picfox.org
    * javelite.tk
    * imgmoney.com
* fixed
    * 4owl.info


## 2.1.2

* fixed
    * really fix url patterns in metadata block


## 2.1.1

* fixed
    * GreaseMonkey install problem


## 2.1.0

* added
    * 4owl.info
    * bc.vc (shortcut)
    * s21.imgtube.us
* fixed
    * adf.ly
* changed
    * use match instead of include


## 2.0.1

* fixed
    * imageporter.com

## 2.0.0

* added
    * picjav.net/x
    * imagecorn.com
    * imagehosting.2owl.net
    * imgdino.com
* fixed
    * adf.ly
        * remove iframe
    * gzvd.info
        * don't redirect if picture was removed
    * hentaita.com
        * don't redirect if picture was removed
* changed
    * introduced more rules to match sites


## 1.1.2

* fixed
    * picjav.net


## 1.1.1

* fixed
    * picjav.net/picjav2


## 1.1.0

* added
    * hentaita.com
    * imgonion.com
    * imgrill.com
    * picjav.net/picjav2
    * imagecherry.com
* fixed
    * image69.us
        * fix URL matching
    * picjav.net
        * fix URL matching

* changed
    * drop String rules support
    * pass captured RegExp strings into action
    * use strict mode in whole script


## 1.0.1

* added
    * image69.us
    * gzvd.info
    * picjav.net
* fixed
    * imagetwist.com
        * remove fullscreen overlay
* changed
    * add @updateURL and @downloadURL in metadata


## 1.0.0

* initial release<|MERGE_RESOLUTION|>--- conflicted
+++ resolved
@@ -1,11 +1,8 @@
 ## TBA
 
 * fixed
-<<<<<<< HEAD
     * imgfile.net
-=======
     * xxxwebdlxxx.org
->>>>>>> b4d0083f
 * added
     * awsubsco.ml
     * clk.ink
