## TBA

<<<<<<< HEAD
* added
    * uploadrr.com
    * manteb.in
    * empireload.com
    * gca.sh (manual captcha)
    * jnw0.com
=======
* fixed
    * safelinkconverter2.com
    * 55888.eu
    * entry script of linkbucks.com
>>>>>>> b0e39688

## 5.9.2

* fixed
    * error on webkit-based browsers

## 5.9.1

* fixed
    * properly disable leave prompts

## 5.9.0

* added
    * shortenurl.tk
    * st.wardhanime.net
    * imgxyz.net
    * hentaimg.com

## 5.8.0

* fixed
    * jheberg.net
    * linkbucks.com
* added
    * imgrock.net

## 5.7.0

* fixed
    * Safiri support with TamperMonkey
    * onbeforeunload event blocking
* added
    * oni.vn

## 5.6.0

* fixed
    * 08lkk.com
    * adlock.org
* added
    * mantep.in
    * srelink.com
    * teenshot.org
    * vizzy.es
    * st.oploverz.net
    * moesubs.akurapopo.pro
    * dl.nsfk.in
    * gallerynova.se
    * jheberg.net
    * clictune.com
    * 55888.eu
    * imgzap.com
    * kazan.vc

## 5.5.0

* fixed
    * entry scripts for linkbucks.com
    * bc.vc
* added
    * imzdrop.com
    * steamcommunity.com
    * embedupload.com
    * safelinkconverter2.com
    * shorturl.rapeit.net
    * imgpu.com
    * wpc8.com
* changed
    * we have logo now, thanks to [Josh Axey](https://twitter.com/Josh_Axey)

## 5.4.0

* fixed
    * configuraion menu
    * mantap.in
    * binbox.io
* added
    * imagelook.org
    * putlocker.com
    * imgtaxi.com
    * pornimagex.com

## 5.3.0

* fixed
    * dl-protect.com
    * binbox.io
* added
    * imgclick.net
    * ericsony.com
    * imgbanana.com
    * imgtwyti.com
* removed
    * imgdollar.com
    * pic.re
    * imagebucks.com

## 5.2.0

* fixed
    * dl-protect.com
* added
    * binbox.io
    * imgrun.net

## 5.1.0

* fixed
    * configuration page error
    * sylnk.net
* added
    * 4shared.com
    * linkshrink.net

## 5.0.0

* changed
    * rename project
    * detect adf.ly if possible
    * add lite version
* fixed
    * sh.st
    * pixroute.com
* added
    * dl-protect.com
    * mirrorupload.net
    * firedrive.com
    * imgsee.me
    * ethi.in
    * mirrorcreator.com
    * sylnk.net
    * 1tk.us

## 4.42.3

* fixed
    * update some metadata

## 4.42.2

* fixed
    * some typo

## 4.42.1

* fixed
    * sh.st
    * pixroute.com

## 4.42.0

* fixed
    * 1pics.ru
    * 08lkk.com
* added
    * photoup.biz
    * 1dl.biz
    * anonymbucks.com
    * mantap.in
* removed
    * imgskull.info

## 4.41.0

* fixed
    * pic.re
    * imglocker.com
    * imagebucks.biz
    * imagezilla.net
* added
    * imgblow.com

## 4.40.3

* fixed
    * lienscash.com

## 4.40.2

* fixed
    * Some problem with GreaseMonkey 2.0 on Firefox 29

## 4.40.1

* fixed
    * imgmega.com

## 4.40.0

* fixed
    * imagebucks.biz
* added
    * shortin.tk

## 4.39.0

* fixed
    * imgmaster.net
* added
    * img-view.net
    * mt0.org
* removed
    * pixpal.net
    * images.woh.to

## 4.38.0

* fixed
    * some issue on linkbucks.com
    * 08lkk.com
* added
    * picexposed.com
    * imglemon.com
    * pronpic.org
    * imgseeds.com
    * imagebucks.biz

## 4.37.2

* fixed
    * adf.ly issue with Ghostery

## 4.37.1

* fixed
    * bc.vc

## 4.37.0

* fixed
    * imgspice.com
    * dh10thbvu.com
    * add an API to deal with Firefox 30+ (a.k.a. the release of content script breaker)
    * trying to avoid reloading on linkbucks.com
    * sh.st
* added
    * vava.in
    * imgspot.org
    * link-protector.com

## 4.36.0

* fixed
    * pixliv.com
    * imglocker.com
* added
    * img.yt
    * moe.god.jp

## 4.35.1

* fixed
    * grave build script bugs

## 4.35.0

* fixed
    * ad7.biz
    * strip comments in production code
    * resource loading issue
* removed
    * cloudimg.net
* added
    * imgmega.com
    * wzzq.me
    * upan.so
    * gxp.so
    * 08lkk.com
    * pic.re
    * pixliv.com
    * dl.animesave.tk

## 4.34.0

* fixed
    * cur.lv
    * link2dollar.com
* added
    * imgdream.net

## 4.33.0

* fixed
    * fundurl.com
    * dh10thbvu.com
* added
    * theholycross.link2dollar.com
* removed
    * linkbucksmedia.com
    * shr77.com

## 4.32.0

* changed
    * configuration page uses HTTPS by default
    * move to GitHub Pages
* fixed
    * imgsure.com
    * adlock.in -> adlock.org
    * catpic.biz
* added
    * imglocker.com
    * imgrex.com
* removed
    * imgcorn.com
    * hornyimage.com
    * fotohosting.net
    * 1to4.me
    * imagepremium.com
    * urlink.at
    * 4owl.info
    * adv.li
    * bilder-hochladen.net
    * cyberpics.net
    * digitalfrenzy.net
    * filedump.net
    * freeimagehosting.net
    * ibunker.us

## 4.31.0

* fixed
    * rdlnk.co
    * some issue on linkbucks
    * ysear.ch
    * adtr.im
    * xip.ir
    * adcrun.ch
    * some issue on adf.ly
* added
    * u2ks.com

## 4.30.0

* fixed
    * sh.st
* added
    * cpv.bz
    * shr44.com
    * shr55.com
    * cpv.acb.im
    * adf.animechiby.com
* removed
    * xlocker.net
    * gallery.jpavgod.com

## 4.29.0

* fixed
    * some issues on bc.vc
    * survey for adcrun.ch
    * adtr.im
    * ysear.ch
    * adb.ug
    * some issues on adf.ly
    * pixhub.eu
* added
    * ilix.in
    * safeurl.eu
    * 1tiny.net
    * miniurl.tk
    * apploadz.ru
    * adwat.ch
    * gx.si
    * ultshare.com
    * fundurl.com
    * pictureshoster.com
    * picturevip.com
    * pixsor.com
    * postimg.org
    * postimg.net
* removed
    * adli.pw
    * short.pk

## 4.28.1

* fixed
    * ad7.biz
    * cur.lv
    * some issues on linkbucks
    * img-zone.com

## 4.28.0

* fixed
    * noelshack.com
    * sh.st
    * pic-upload.de
* added
    * ysear.ch
    * picamatic.com
    * pic4you.ru
    * pic5you.ru
    * piccash.net
    * picp2.com
    * free.link2dollar.com
    * vzturl.com
    * adv.coder143.com
    * david.nhachot.info
    * dl.nhachot.info
    * fit.sh
    * zzz.gl
    * easyurl.net
    * atu.ca
    * clickthru.ca
    * goshrink.com
    * redirects.ca
    * readthis.ca
    * preview.rlu.ru
    * dapat.in
    * file.tamteo.com
    * n.shareme.in
    * typ.me
    * 01.nl
    * cun.bz
    * 2ty.cc
    * urlinn.com
    * adtr.im
    * xafox.com
    * vir.al
    * similarsites.com
    * oxyl.me
    * ad5.eu
    * kingofshrink.com
    * picstwist.com
    * ddl.animesave.com
    * u.shareme.in
    * dh10thbvu.com
* removed
    * rapeit.net

## 4.27.0

* fixed
    * 1be.biz
    * 1to4.me
    * 3ra.be
    * 4fun.tw
    * adjet.biz
    * adlot.us
    * ah-informatique.com
    * buzurl.com
    * urlcow.com
    * cli.gs
    * coin-ads.com
    * dd.ma
    * adb.ug
    * adf.ly
* added
    * pic2profit.com
    * imgurban.info
    * pixpal.net
    * my-link.pro
    * pic.apollon-fervor.com
    * adf.tuhoctoan.net
* removed
    * zpag.es
    * adultf.ly
    * cliquesbr.com.br
    * ddp.net
    * photoup.biz
    * imgwiev.tk
    * imgjav.tk
    * imgcoco.com

## 4.26.0

* changed
    * add configuration menu back
    * add server-side script source into repository
* fixed
    * imgskull.info
    * shr77.com
    * yooclick.com
* added
    * dragimage.org
    * imgfap.net
    * setlinks.us
    * 2i.cz
    * noelshack.com
    * xlink.me
    * prntscr.com
    * shrink.gs
    * aka.gr
    * tl7.us
    * buzurl.com
    * filoops.info

## 4.25.1

* fixed
    * directupload.net
    * cur.lv
    * ad7.us
    * adb.ug
    * adbla.us
    * adjet.eu
    * bc.vc
    * imgtube.net
    * hit.us
    * shortit.in
    * ssl.gs
    * urlwiz.com
    * wwy.me

## 4.25.0

* fixed
    * bulkimg.info
    * coin-ads.com
    * dd.ma
    * compability with userChrome.js + UserScriptLoader
* added
    * 08lkk.com
    * cf2.me
    * cf3.me
    * cf5.me
    * cf6.co
    * cf7.co
    * ex9.co
    * xt3.me
    * adbla.us

## 4.24.0

* fixed
    * sh.st
    * adf.ly
* added
    * rapeit.net
    * dd.ma
    * go.nicoblog-games.com
    * gamecopyworld.com
    * imgleech.com

## 4.23.0

* fixed
    * pic-upload.de
    * theseforums.com
    * ay.gy
    * adf.ly
* added
    * imgskull.info
    * imgcoin.net

## 4.22.1

* fixed
    * bc.vc

## 4.22.0

* fixed
    * shr77.com
* added
    * imgcoco.com
    * ay.gy
    * adjet.biz
    * linkbucksmedia.com
* removed
    * iiiii.in
    * ulmt.in
    * urlgator.com
    * linkgalleries.net
    * linkseer.net
    * picturesetc.net
    * qvvo.com
    * realfiles.net
    * seriousfiles.com
    * seriousurls.com
    * thesefiles.com
    * thesegalleries.com
    * thosegalleries.com
    * tinybucks.net
    * uberpicz.com
    * ubervidz.com
    * ubucks.net
    * ugalleries.net
    * urlpulse.net
    * zxxo.net

## 4.21.5

* fixed
    * bc.vc

## 4.21.4

* fixed
    * some linkbucks issues
    * bc.vc

## 4.21.3

* fixed
    * some adf.ly issues
    * yyv.co
    * shr77.com

## 4.21.2

* fixed
    * some linkbucks issues
    * adultf.ly
    * bc.vc

## 4.21.1

* fixed
    * some linkbucks issues

## 4.21.0

* fixed
    * some linkbucks issues
    * freeimgup.com
    * some adf.ly issue
* added
    * onlinepic.net
    * imgstudio.org
    * coin-ads.com
* removed
    * flickimg.com
    * hotimg.com
    * imgonion.com
    * imgmoney.com
    * hostpornpics.net
    * love69.org
    * imagehosting.gr
    * alafs.com

## 4.20.0

* fixed
    * allanalpass.com
    * some linkbucks issue
    * xlocker.net
    * help text in configuration page
* added
    * imgking.us
    * bulkimg.info
    * imgpaying.com
    * viidii.info
    * urlcow.com
    * miniurl.com
* removed
    * imagebanana.com
    * adfro.gs
    * juuh.de
    * javimage.us
    * javpicture.us
    * imgpo.st
    * imgurban.info
    * picup.in
    * shareimage.ro
    * javblog.biz
    * howtohemorrhoidscure.com
    * freeuploadimages.org
    * viidii.com

## 4.19.0

* added
    * hosturimage.com
    * imageheli.com
    * photoup.biz
    * img-zone.com
* changed
    * add "external server support" option
    * disable captcha support if above option disabled

## 4.18.0

* added
    * imgvault.pw
    * imagepong.info
    * imageback.info
    * imagebam.com
    * img.spicyzilla.com

## 4.17.0

* fixed
    * imageporter.com
* added
    * javblog.biz
    * imgspice.com

## 4.16.0

* added
    * damimage.com
    * cloudimg.net
    * catpic.biz
    * imgult.com
    * javpicture.us
    * imgflare.com
    * img3x.net

## 4.15.0

* added
    * shr77.com
    * npicture.net
    * overdream.cz
    * overpic.net
    * pic-money.ru

## 4.14.0

* added
    * imgsure.com
    * imgdollar.com
    * mrjh.org
    * myhotimage.com
    * mypixxx.lonestarnaughtygirls.com
* changed
    * re-organize source files

## 4.13.0

* added
    * xlocker.net
    * imgmaster.net
    * cliquesbr.com.br
    * imageview.me
    * 244pix.com
* removed
    * pornpicuploader.com
    * preview.jpavgod.com
    * sangjkay.biz
    * comicalpic.net
    * imagehost.thasnasty.com
    * kly.so
    * raksoyun.com
    * youlinking.com
    * tc.gg
    * eropix.me
    * freeporndumpster.com
    * bilurl.com
    * cl.my
    * imgah.com
    * imgpony.com
    * sexyimg.com
    * 1y.lt
    * biaiai.com
    * bih.cc
    * budurl.ru

## 4.12.0

* added
    * picup.in
    * keptarolo.hu
    * lostpic.net

## 4.11.0

* fixed
    * love69.org
* added
    * adf.acb.im
    * adf.sazlina.com
    * alien.apkmania.co
    * goto.adflytutor.com
    * dl.apkpro.net
    * adfly.itsrinaldo.net

## 4.10.0

* fixed
    * imgchili with deleted content
* added
    * ksn.mx
    * imgtheif.com
    * ipic.su
    * itmages.ru

## 4.9.0

* added
    * imgsavvy.com
    * imgsin.com
    * sh.st

## 4.8.1

* fixed
    * redirect policy on some sites

## 4.8.0

* added
    * imgbin.me
    * imgbox.com
    * imgcarry.com
    * imadul.com

## 4.7.0

* changed
    * add config: change_background, scale_image
* fixed
    * goimagehost.com
* remove
    * imagebam.com
* added
    * love69.org

## 4.6.0

* fixed
    * more normal links on adf.ly
    * wildcard matching rule
* added
    * imgadult.com

## 4.5.0

* fixed
    * normal links on adf.ly
* added
    * myam.me
    * kly.so
    * tc.gg

## 4.4.0

* removed
    * bridgeurl.com
* added
    * sangjkay.biz

## 4.3.0

* added
    * rijaliti.info
    * juuh.de
    * adjet.eu
    * adfro.gs
    * adb.ug
    * 1y.lt
    * ddp.net
    * hit.us
    * urlwiz.com
* removed
    * u.bb

## 4.2.1

* fixed
    * lix.in
    * link2you.ru
    * madlink.sk
    * coinurl.com
    * tr5.in

## 4.2.0

* added
    * adlot.us
    * 1to4.me
    * yooclick.com
    * ad7.biz
    * lix.in
    * link2you.ru

## 4.1.0

* fixed
    * urlcash
    * $.replace
    * coinurl.com
* added
    * picmoe.net
    * img.3ezy.net

## 4.0.0

* changed
    * add a fancy configuration page
    * split redirection stage to enhance speed
    * split image and link redirection
    * accept all url patterns
    * add test cases to test dom module

## 3.26.0

* added
    * imgnext.com
    * imagestime.com
    * imageup.ru

## 3.25.0

* added
    * imgjav.tk

## 3.24.1

* removed
    * urlvisa.com
* fixed
    * remove onbeforeunload event for every sites

## 3.24.0

* added
    * imageshost.ru
    * imageupper.com
    * imagevau.eu
    * imagezilla.net
    * imagik.fr
    * img1.imagilive.com
    * img.acianetmedia.com
    * img.deli.sh

## 3.23.1

* fixed
    * biaiai.com

## 3.23.0

* added
    * images.maxigame.by
    * imageshack.us

## 3.22.0

* added
    * imagebanana.com
    * imagehousing.com
    * imagenetz.de
    * imageno.com
    * imagenpic.com
    * imageontime.com
    * imagepix.org

## 3.21.0

* added
    * image18.org
    * imagedomino.com

## 3.20.0

* removed
    * imgjav.tk
* added
    * images.woh.to
    * hostpornpics.net
    * hotchyx.com
    * hotimages.eu
    * ifap.co
    * ifotos.pl
    * ima.so
    * image2you.ru

## 3.19.0

* added
    * fullimg.com
    * hostzi.com
    * gallerycloud.net
    * ghanaimages.co
    * gratisimage.dk
    * hornyimage.com
    * hostingfailov.com
    * hostingpics.net
    * hostpic.org

## 3.18.0

* added
    * fotosik.pl
    * fotoszok.pl
    * freakimage.com
    * freeimage.us
    * freeimagehosting.net
    * freeimgup.com

## 3.17.0

* added
    * d69.in
    * eropix.me
    * fastpics.net
    * filedump.net
    * flickimg.com
    * fotohosting.net
    * fotoo.pl

## 3.16.0

* fixed
    * imagefruit.com
* added
    * b4he.com
    * casimages.com
    * cubeupload.com
    * digitalfrenzy.net
    * dwimg.com
    * emptypix.com
    * reffbux.com
* removed
    * imgboo.me
    * imgpay.me
    * imageback.info
    * imagepong.info

## 3.15.0

* fixed
    * bilder-space.de
    * funkyimg.com
* removed
    * hostpics.info
* added
    * imagecherry.com
    * imagecurl.com
    * imagecurl.org
    * imageban.ru
    * imageban.net

## 3.14.0

* added
    * nixhelp.de
    * richlink.com

## 3.13.0

* added
    * 1pics.ru
    * 2i.sk
    * 2imgs.com
    * beeimg.com
    * bilder-space.de
    * blackcatpix.com
    * ref.so
    * thasnasty.com
    * chathu.apkmania.co
    * ultry.net
* changed
    * privide a blank page to change config

## 3.12.0

* changed
    * add configurations to enhance compatibility

## 3.11.1

* changed
    * rolling back bc.vc

## 3.11.0

* fixed
    * urlgator.com
* added
    * go2.me
    * nutshellurl.com
* changed
    * trying to optimize bc.vc loading

## 3.10.0

* fixed
    * riurl.com
    * linkbucks.com
    * short.pk
    * ichan.org
    * imgfantasy.com
    * imgwiev.tk
    * reducelnk.com
    * adli.pw
* added
    * urlgator.com
    * nsfw.in
    * bridgeurl.com
    * cli.gs
    * gkurl.us

## 3.9.0

* added
    * yep.it
    * url.ie
    * ah-informatique.com
    * depic.me
    * unfake.it
    * hotshorturl.com

## 3.8.0

* added
    * comyonet.com
    * durl.me
    * anonpic.com
    * cyberpics.net

## 3.7.0

* added
    * javimage.us
    * lnk.in
    * thinfi.com
    * urlms.com
    * vvcap.net

## 3.6.0

* changed
    * imgbabes.com
* fixed
    * sexyimg.com
    * sometimes TamperMonkey may not work
    * adf.ly lock page
* removed
    * imagecherry.com
    * ref.so
* added
    * iiiii.in
    * adultf.ly
    * robo.us
    * zo.mu
    * adli.pw

## 3.5.0

* fixed
    * cookie issues
* removed
    * adf.my.id
    * 4ks.net
    * mhz.me
    * urlsir.com
* added
    * tinyarrows.com

## 3.4.0

* fixed
    * exception's namespace
* added
    * euro-pic.eu
    * miragepics.com
    * fotolink.su
    * x.pixfarm.net
* changed
    * use resource to load css and background

## 3.3.0

* fixed
    * fix global scope for TamperMonkey's incomplete sandbox model
* added
    * imagehosting.gr
    * imgpay.me
* changed
    * image resizing and centering

## 3.2.2

* fixed
    * API error
    * imageporter.com
    * imagevenue.com

## 3.2.1

* fixed
    * duplicated rules
* changed
    * do not uglify script

## 3.2.0

* fixed
    * amateurfreak.org
    * imgnip.com
    * imgbar.net
    * imagescream.com
    * goimagehost.com
* added
    * imagefruit.com
    * cash4files.com
    * goneviral.com
    * freegaysitepass.com
    * peekatmygirlfriend.com
    * pornyhost.com
    * clb1.com
    * urlgalleries.com
    * urlcash.com
    * reducelnk.com

## 3.1.0

* added
    * imgboo.me
* fixed
    * broken replaceBody function

## 3.0.0

* removed
    * gzvd.info
    * image.torrentjav.net
    * youfap.com
    * baberepublic.com
    * hentaita.com
    * 9.bb
    * image69.us
    * jpdown.info
    * pushba.com
    * imgwoot.com
    * hosterbin.com
    * ligasampiona.com
    * imagejumbo.com
    * imgtrick.com
* changed
    * split script to parts

## 2.25.1

* fixed
    * linkbucks
    * urlz.so
    * imgbabes.com
    * funkyimg.com
    * imgonion.com

## 2.25.0

* fixed
    * ulmt.in
* added
    * urlz.so
    * ity.im

## 2.24.1

* fixed
    * cl.my
    * broken loop on Chrome

## 2.24.0

* fixed
    * adv.li
    * turboimagehost.com
    * bc.vc
    * pixhost.org
    * pics-money.ru
    * javelite.tk
* added
    * go.phpnulledscripts.com
* removed
    * advertisingg.com

## 2.23.0

* added
    * megaline.co
    * lienscash.com

## 2.22.1

* fixed
    * ibunker.us

## 2.22.0

* fixed
    * imgbabes.com
    * adlock.in
    * gallery.jpavgod.com
* added
    * yfrog.com
    * dumppix.com
    * subirimagenes.com
    * screenlist.ru
    * freeporndumpster.com
    * hotimg.com
    * freebunker.com
    * ibunker.us
    * picshare.geenza.com
* removed
    * adjoin.me
    * linkbee.com
    * shortit.in
    * picjav.net

## 2.21.0

* added
    * imgbabes.com
    * bat5.com
    * detonating.com
    * urlcash.org
    * looble.net
    * xxxs.org
    * celebclk.com
    * eightteen.com
    * smilinglinks.com
    * ulmt.in
    * cl.my
    * budurl.ru

## 2.20.0

* added
    * adv.li
    * cf.ly
    * xip.ir
    * seomafia.net
    * 4fun.tw
    * imagesnake.com

## 2.19.0

* added
    * howtohemorrhoidscure.com
    * p.pw
    * 3ra.be
    * urlsir.com
    * urlvisa.com
    * biaiai.com
    * bilurl.com
    * pixroute.com
    * adf.my.id
    * raksoyun.com
    * riurl.com
    * stash-coins.com
    * ref.so
    * rdlnk.co

## 2.18.3

* fixed
    * adf.ly
    * madlink.sk

## 2.18.2

* fixed
    * adlock.in

## 2.18.1

* fixed
    * bc.vc

## 2.18.0

* added
    * short.pk
    * bih.cc
    * mhz.me
    * tr5.in
    * link.tl
    * ssl.gs
    * hentai-hosting.com
    * z.gs
    * cur.lv
    * coinurl.com
    * url.fm
    * adlock.in

## 2.17.0

* added
    * funkyimg.com
    * shareimage.ro
    * pornpicuploader.com
    * imagepremium.com
    * freeuploadimages.org
    * tinypic.com
    * imagearn.com
    * bildr.no
    * bilder-upload.eu
    * bild.me
    * bayimg.com
    * wwy.me
    * shortit.in
    * fly2url.com
    * zpoz.net
    * 4ks.net
    * youlinking.com
* fixed
    * adf.ly
    * adcrun.ch
* removed
    * imagerabbit.com
    * s21.imgtube.us

## 2.16.0

* added
    * fastpic.ru

## 2.15.0

* added
    * imgcorn.com
    * croftimage.com
    * imageback.info
    * imagepong.info
* fixed
    * imagecorn.com
    * imgwoot.com
    * imagedecode.com

## 2.14.0

* added
    * pic-upload.de
    * bilder-hochladen.net
* fixed
    * abload.de
    * directupload.net

## 2.13.1

* fixed
    * adf.ly

## 2.13.0

* added
    * qrrro.com
* fixed
    * 1be.biz

## 2.12.1

* fixed
    * adf.ly
    * imgnip.com

## 2.12.0

* added
    * 1be.biz
    * pixup.us

## 2.11.0

* added
    * adultmove.info
    * h-animes.info
    * hosterbin.com
    * imagefolks.com
    * imagecandy.net
    * imagechili.net
    * imgtiger.com
    * imgpony.com
    * imgtrick.com
    * imgtube.net
* fixed
    * imgcloud.co
* removed
    * 2owl.net
    * kissdown.com

## 2.10.0

* added
    * goimagehost.com
    * hostpics.info
    * imagescream.com
    * imgfantasy.com
    * imgcloud.co
    * imagejumbo.com
    * imgnip.com
    * x45x.info
* fixed
    * imagerabbit.com
    * imgwiev.tk
* deprecated
    * games8y.com
    * kissdown.com


## 2.9.0

* added
    * imgah.com
* fixed
    * pics-money.ru
    * imgpo.st
    * imgserve.net


## 2.8.1

* fixed
    * fix wrapped body style
    * imgah.com


## 2.8.0

* added
    * comicalpic.net
    * image.torrentjav.net
    * preview.jpavgod.com
    * sexyimg.com
    * zeljeimage.com
    * amateurfreak.org
    * ligasampiona.com
* change
    * centralize wrapped image
    * remove timer event for wrapped body
    * run at document start


## 2.7.3

* fixed
    * imgah.com


## 2.7.2

* change
    * Always disable popup windows


## 2.7.1

* fixed
    * image69.us
    * zonezeedimage.com


## 2.7.0

* added
    * imagepicsa.com
* fixed
    * imagecherry.com
    * imgmoney.com
    * imgonion.com
    * imgrill.com
* change
    * Add log on error
    * indention style changed


## 2.6.2

* fixed
    * picjav.net
    * image69.us


## 2.6.1

* fixed
    * Greasemonkey auto update problem


## 2.6.0

* added
    * abload.de
    * imgbar.net
    * imgwoot.com
* fixed
    * imagedecode.com


## 2.5.0

* added
    * advertisingg.com
    * imagebam.com
    * gallery.jpavgod.com
* fixed
    * bc.vc
* changed
    * redirect to image itself for some sites


## 2.4.0

* added
    * zonezeedimage.com
* fixed
    * jpdown.info
* changed
    * redirect to image itself for some sites


## 2.3.0

* added
    * pixhub.eu
    * jpdown.info
    * iamgedecode.com
    * imgah.com
* fixed
    * 4owl.info


## 2.2.0

* added
    * imgurban.info
    * directupload.net
    * picfox.org
    * javelite.tk
    * imgmoney.com
* fixed
    * 4owl.info


## 2.1.2

* fixed
    * really fix url patterns in metadata block


## 2.1.1

* fixed
    * GreaseMonkey install problem


## 2.1.0

* added
    * 4owl.info
    * bc.vc (shortcut)
    * s21.imgtube.us
* fixed
    * adf.ly
* changed
    * use match instead of include


## 2.0.1

* fixed
    * imageporter.com

## 2.0.0

* added
    * picjav.net/x
    * imagecorn.com
    * imagehosting.2owl.net
    * imgdino.com
* fixed
    * adf.ly
        * remove iframe
    * gzvd.info
        * don't redirect if picture was removed
    * hentaita.com
        * don't redirect if picture was removed
* changed
    * introduced more rules to match sites


## 1.1.2

* fixed
    * picjav.net


## 1.1.1

* fixed
    * picjav.net/picjav2


## 1.1.0

* added
    * hentaita.com
    * imgonion.com
    * imgrill.com
    * picjav.net/picjav2
    * imagecherry.com
* fixed
    * image69.us
        * fix URL matching
    * picjav.net
        * fix URL matching

* changed
    * drop String rules support
    * pass captured RegExp strings into action
    * use strict mode in whole script


## 1.0.1

* added
    * image69.us
    * gzvd.info
    * picjav.net
* fixed
    * imagetwist.com
        * remove fullscreen overlay
* changed
    * add @updateURL and @downloadURL in metadata


## 1.0.0

* initial release<|MERGE_RESOLUTION|>--- conflicted
+++ resolved
@@ -1,18 +1,15 @@
 ## TBA
 
-<<<<<<< HEAD
+* fixed
+    * safelinkconverter2.com
+    * 55888.eu
+    * entry script of linkbucks.com
 * added
     * uploadrr.com
     * manteb.in
     * empireload.com
     * gca.sh (manual captcha)
     * jnw0.com
-=======
-* fixed
-    * safelinkconverter2.com
-    * 55888.eu
-    * entry script of linkbucks.com
->>>>>>> b0e39688
 
 ## 5.9.2
 
