## TBA

<<<<<<< HEAD
* added
    * futurefoundationngo.com
    * ijobanana.xyz
    * kvador.com
    * loopdiet.com
    * mediakita.blog
    * news-tech.xyz
    * oload.biz
    * openload.io
    * openload.link
    * smwebs.xyz
    * subetenews.com
=======
* fixed
    * fastpic.ru
>>>>>>> 356e94c7

## v7.4.0

* added
    * a5barfawria.com
    * foto-pic.net
    * get-click2.blogspot.com
    * ourcareerblog.com
    * stategossip.com
    * swiggygold.com

## v7.3.0

* fixed
    * apasih.pw
    * autoride.pw
    * funimg.net
    * intercelestial.com
    * linkach.com
    * lonelymoon.net
    * mirrorace.com
    * naturalhealthy.xyz
    * sehatsegar.net
    * surfsees.com
    * sweetlantern.com
    * technlab.com
    * waifusafe.ooo
* added
    * 46.166.167.16
    * allapp.xyz
    * apkmodif.com
    * bollywooddramanews.com
    * cepmuzikindir.me
    * corepix.org
    * foodpuff.com
    * freespinwins.com
    * get.ujv.al
    * hosexx.com
    * linksop.com
    * piclick.org
    * pornbaker.men
    * pornyfap.com
    * pustkala.com
    * sataniabatch.blogspot.com
    * semprot.com
    * somnath2003.xyz
    * tetewlink.me
    * timetoka.com
    * u.to
    * underpic.club
    * vehicle-techno.cf
    * w-rajem.com
    * xxximagetpb.org

## v7.2.0

* fixed
    * cocoleech.com
    * cpmlink.net
    * daunshorte.teknologilink.com
    * imagebam.com
    * jelajahinternet.me
    * teknosafe.teknologilink.com
    * turboimagehost.com
* added
    * 1v.to
    * 3zfile.net
    * alseoo.com
    * aristoderas.com
    * bdupload.asia
    * bdupload.info
    * bluemediafiles.com
    * boost.ink
    * brenhealth.com
    * clickar.net
    * closetopic.site
    * crockolinks.com
    * cu5.io
    * direct-link.net
    * dunyanews.xyz
    * e7kelyana.com
    * ea-isly.com
    * health-goood.com
    * healthfary.com
    * healthinsider.online
    * hen-tay.net
    * hindibeen.com
    * indishare.me
    * indishare.org
    * infosehatku.club
    * infosia.xyz
    * justlikeyojna.com
    * komiupdates.xyz
    * kooramubashir.com
    * leechall.download
    * link-to.net
    * link.akuno.net
    * linkduit.net
    * linkwea.com
    * menantisenja.com
    * muhammadyoga.me
    * oload.press
    * oload.website
    * oploverzhome.com
    * pa4l.esy.es
    * pastekan.com
    * sarkarijobsresultss.com
    * shortzon.com
    * skiplink.io
    * slegle.com
    * surfsees.com
    * techcraze.online
    * techtremendous.com
    * thefreech.com
    * trading-area.com
    * ultraskora.com
    * unporn.site
    * upgrand.site
    * uploadhaven.com
    * uploadrar.com
    * vcrypt.net
    * virtualdata.me
    * waifusafe.ooo
    * weawp.com
    * zalipay.com
    * zap.in
    * zupload.me

## v7.1.0

* fixed
    * tout-debrid.net
* added
    * 6aba2day.com
    * a-egy.com
    * akla4.com
    * al3amall.com
    * bloggerworld.online
    * cpm4all.ga
    * fc.lc
    * kutpay.com
    * nikkarr.com
    * oload.life
    * shrt8.com
    * veblink.com

## v7.0.0

* fixed
    * adf.ly
    * mirrored.to
    * naturalhealthy.xyz
    * pimpandhost.com
* added
    * 123short.biz
    * advancedautorepairtips.me
    * allreports.site
    * beast-birds.com
    * boardgift.com
    * ckk.ai
    * clixg.com
    * cutls.co
    * dislooks.com
    * drivehub.link
    * elkhbrel7sry.com
    * entretendonaweb.ga
    * ez4link.org
    * gamesindians.com
    * infotrendy.me
    * jelajahinternet.me
    * kurosafety.menantisenja.com
    * mawdok.com
    * newsinjules.com
    * oload.network
    * ommantrameditation.com
    * onaah.com
    * pafpaf.info
    * razerflixs.com
    * takeitfor.me
    * talkittechy.com
    * techfinda.com
    * techmen-world.com
    * templink.org
    * tomient.com
    * wrap-w0rld.com
    * yasinews.xyz

## v6.36.0

* fixed
    * cutwin.com
    * icutlink.com
    * slink.bid
    * kakkoiisafe.us
    * mylink.zone
* added
    * 5brgedid.com
    * adpaytm.com
    * advance-wishingjs.com
    * agradarpan.com
    * android-1.com
    * autocarsmagz.xyz
    * bestscholaeshipdegree.date
    * bloggingraja.com
    * cu3.io
    * daily-sale.in
    * dailyimages.xyz
    * directedlink.net
    * downloaddoom.com
    * earnwithshortlink.com
    * efshort.com
    * el3id.site
    * enrt.eu
    * gamemod.pro
    * getpocket.xyz
    * govtsmartjob.com
    * healthykk.com
    * hello.tribuntekno.com
    * ilinkshortx.com
    * layarkaca21.vip
    * linkfay.com
    * linksupto.com
    * merdekaid.online
    * mirrorace.com
    * mooddisorder.co
    * multifilemirror.com
    * mutharammss.xyz
    * namiyt.com
    * nooyul.co
    * oko.sh
    * oload.services
    * onle.co
    * openloed.co
    * ourtechnoew.xyz
    * profitstudy.xyz
    * pucuk.xyz
    * realsht.mobi
    * royalown.review
    * shortye.net
    * shtme.co
    * starvate.in
    * starzone.cc
    * sxtsquad.com
    * techkti.com
    * technodia.xyz
    * thanda.xyz
    * thegyaanipoint.com
    * thinana.xyz
    * trackywe.in
    * travelwithtricks.me
    * uii.io
    * uplinkto.me
    * viralcollect.info

## v6.35.0

* fixed
    * cutwin.us
    * openload.co
    * sweetlantern.com
    * vivads.net
    * za.gl
* added
    * abouttech.space
    * adlpu.com
    * amenitiees.com
    * arba7co.com
    * 123link.carpartsviet97.site
    * click2url.online
    * coolmitten.com
    * cooltxtgen.com
    * cosmicmony.com
    * dausel.co
    * funnyquiz.blog
    * getfreshcloud.xyz
    * jejaklagu.com
    * khraba.com
    * kpscthulasilogin.info
    * ln435.online
    * lnkjob.com
    * lnks4all.com
    * miniurl.pw
    * oladblock.me
    * oladblock.xyz
    * partqb2i.com
    * pebisnis-muda.com
    * pingit.im
    * sciencelife.ga
    * shophipro.xyz
    * shortlinko.com
    * sk-ip.ru
    * slink.bid
    * suarankri.me
    * tabakhelo.com
    * techinhub.xyz
    * technocanvas.xyz
    * thin.at
    * utimetableresult.in
    * viralnow.xyz
    * xpickle.club

## v6.34.0

* fixed
    * adf.ly (maranhesduve.club, uclaut.net)
    * imgbaron.com
    * mirrored.to
    * shortly.xyz
    * sweetlantern.com
    * tmearn
* added
    * ad4msan.ml
    * ad4msan.win
    * blog.langw.web.id
    * click2-url.com
    * cuti.in
    * elsfile.org
    * filemedia.net
    * haxrs.com
    * k2nblog.com
    * kidsors.xyz
    * leechpremium.link
    * linksht.com
    * makeurl.co
    * newskart.xyz
    * oladblock.services
    * short2win.me
    * tout-debrid.net
    * turkdown.com
    * updatetribun.org
    * ux9.de
    * wikiall.org
    * zi.ht

## v6.33.0

* fixed
    * oload.space
    * shrt10.com
* changed
    * path rule in reklama.js
    * path rule in openload.co.js
    * added new overlay remover in linkdrop.js
    * added two new handlers in linkdrop.js
* added
    * bakilink.com
    * blameless.work
    * cl250.club
    * click2see.desi
    * clkpay.com
    * clkpays.com
    * cu2.io
    * elil.cc
    * ely-om7.com
    * empearn.com
    * empireshort.com
    * enewstalk.com
    * factural.com
    * gossipcorners.com
    * healthhindigyan.in
    * imageoptimizer.us
    * imageshtorm.com
    * imgazure.com
    * imguur.pictures
    * jainjinvani.com
    * ln11.xyz
    * newupdatesonline.com
    * reb7konline.com
    * sh11.xyz
    * shaggyimg.pro
    * shorted.id
    * shrinkbuck.com
    * tabeikh.com
    * tarnwh2i.com
    * tradeguru.xyz
    * uptoos.com
    * url.hulblog.com
    * wishes2.com
    * xaoutchouc.live
    * yesmoviesapp.info
    * yourw-ay.com

## v6.32.0

* fixed
    * hexafile.net
* added
    * ecoimages.xyz
    * hikarinoakariost.info
    * imagespublic.tk
    * imgsee.net
    * oload.space

## v6.31.0

* fixed
    * idsly.bid
    * idsly.net
    * imgfile.net
    * wicr.me
* added
    * 4short.tk
    * akanosora.com
    * ally.shortens.co
    * arba7kpro.com
    * crabcut.net
    * cutadlink.net
    * cuto.io
    * cutwin.us
    * download-mirror.ga
    * dukun-cit.com
    * dutchycorp.space
    * earn.theplusit.ro
    * earnmoneytalk.com
    * fabsdeals.com
    * flaz.link
    * geki.tech
    * goou.in
    * icutlink.com
    * lapak.link
    * mrfourtech.com
    * oload.live
    * sardeath.com
    * skip.az
    * tech4utoday.com
    * techandreview.info
    * uiz.io
    * urlsamo.com
    * yametesenpai.xyz

## v6.30.0

* fixed
    * imgfile.net
* added
    * 123link.vip
    * 1921681254.tech
    * 1idsly.com
    * 2fly.me
    * bloggingdekh.xyz
    * btc.ms
    * chrt.pw
    * counsellingresult2016.in
    * curs.co
    * cuus.io
    * drakorsafe.tech
    * fopkodiak.site
    * gsmzone.site
    * iitjeemainguide.in
    * imgbaron.com
    * khabratk.com
    * lewat.in
    * lewat.wibuindo.com
    * lin65.me
    * lindung.me
    * linkorlink.com
    * lotechnocan.org
    * omglyrics.com
    * omgmusik.com
    * programsfre.com
    * safelinkblogger.com
    * shortearn.eu
    * shortid.co
    * shrink.vip
    * skinnycat.org
    * sub2unlock.com
    * szs.pw
    * technlab.com
    * tinylink.run
    * unduh.in
    * wibuindo.xyz
    * xxx.fopkodiak.site

## v6.29.0

* fixed
    * 22pixx.xyz
    * mykinggo.com
    * win4cut.com
* added
    * 3rab-cash.com
    * blogginggyanbox.com
    * buyitonline.store
    * cuee.io
    * cuturl.in
    * gifsis.com
    * giga74.com
    * idsly.net
    * imagescanner.cc
    * imgcloud.pw
    * li-nkz.com
    * lpe.pw
    * marivelkece.xyz
    * multiimg.com
    * nekopoi.ga
    * oload.club
    * openload.pw
    * payskip.org
    * picstate.com
    * pinkhindi.com
    * postimg.cc
    * shln.pw
    * srtfly.com
    * yourtechguider.com

## v6.28.0

* fixed
    * greget.space
* added
    * 8o.ee
    * buy-in-599rs.win
    * cyahealth.com
    * eatings.stream
    * ershadat.com
    * idsly.org
    * link5s.co
    * linku.us
    * safelinkreviewx.com
    * xemlink.net
    * z2i.com
* removed
    * pixsense.net
    * safelinkconverter2.com
    * safelinkreviewer.com
    * safelinksreview.com

## v6.27.0

* fixed
    * linkdrop.net
    * 1be.biz
* added
    * businessiss2.info
    * link2link.cf
    * lonelymoon.net
    * megaurl.link
    * skipurls.com
    * smarteasystudy.com
    * stt.awsubs.co

## v6.26.0

* fixed
    * imgfile.net
    * xxxwebdlxxx.org
* added
    * awsubsco.ml
    * clk.ink
    * cuio.io
    * irisvera.com
    * oload.fun
    * plantaheim.com
    * probusinesshub.com
    * pss.pw

## v6.25.0

* fixed
    * 22pixx.xyz
    * spacetica.com
* added
    * adsrt.me
    * e2s.cc
    * glory-link.com
    * idnation.net
    * lwt.pw
    * picbaron.com
    * stfly.press
    * teknologilink.com
    * zutrox.link

## v6.24.0

* added
    * 1ink.info
    * clk.icu
    * healthtod.com
    * shortly.xyz

## v6.23.0

* fixed
    * fastpic.ru
    * oturl.com
* added
    * shtlink.co
    * won.pe

## v6.22.0

* fixed
    * imgoutlet.pw
* added
    * 22pixx.xyz
    * adzurl.cf
    * cutpaid.com
    * naturalhealthy.xyz
    * oload.cc
    * shortglobal.com
    * tpx.me
    * vnurl.xyz
    * xxx.sexex.xyz

## v6.21.0

* fixed
    * beeimg.com
    * imagetwist.com
    * imgoutlet.pw
    * imgprime.com
    * picmoza.com
* added
    * autoride.pw
    * javtor.com
    * oload.cloud
    * topurl.net

## v6.20.0

* fixed
    * adsrt.com
    * bolaoke.club
    * sehatsegar.net
    * imagetwist.com
* added
    * akoam.net
    * drivefiles.bid
    * drive.jepitkertas.com
    * link4win.net
    * linksad.net
    * swzz.xyz
* removed
    * akoam.com

## v6.19.0

* fixed
    * autolinkach.com
    * bolaoke.club
    * davinsurance.com
    * psl.pw
* added
    * adskipme.com
    * cll.press
    * fmlawkers.club
    * hexafile.net
    * indexmovie.club
    * insurance-waifu.cf
    * javlibrary.com
    * link4win.com
    * picclock.ru
    * picmoza.com
    * shrtfly.net
    * skyinsurance.ml
    * spacetica.com
    * speedcar.club
    * telolet.in
* removed
    * susutinv2.com

## v6.18.0

* fixed
    * itiad.com
    * mirrored.to
* added
    * 123link.pro
    * cashat.net
    * cutsouf.com
    * dawnstation.com
    * flylink.io
    * imgant.com
    * link.tl
    * linkvip.tk
    * lnkshrnk.net
    * niagoshort.com
    * picpic.online
    * rhvgmritmziwcm.net
    * short2win.net
    * ujv.al
    * ujv.me
    * win4cut.com

## v6.17.0

* fixed
    * linkdrop.net
* added
    * awcar.icu
    * converthinks.xyz
    * davinsurance.com
    * fiuxy.bz
    * getinfos.net
    * getlink.pw
    * imageblinks.com
    * imgdew.pw
    * imgmaze.pw
    * imgtown.pw
    * imgview.pw
    * onepiece-ex.com.br
    * s.yukisubs.com
* removed
    * imgdew.com
    * imgmaze.com
    * imgtown.net
    * imgview.net

## v6.16.0

* fixed
    * coshink.co
    * mirrored.to
* added
    * adcoin.me
    * clk.sh
    * hdmoza.com
    * imgjazz.com
    * linkach.com
    * linktor.io
    * lyon.kim
    * skips.link
    * za.gl

## v6.15.0

* fixed
    * cut-earn.com
    * cutearn.ca
    * link-zero.com
    * payskip.me
    * plantaheim.web.id
* added
    * 22pixx.xyz
    * autech.xyz
    * cut-win.com
    * gocitlink.com
    * idsly.bid
    * licklink.net
    * mirrored.to
    * mykinggo.com
    * sweetlantern.com
    * tinylinks.net
    * vivads.net
    * wicr.me

## v6.14.0

* fixed
    * anjay.info
    * bit-url.com
    * catcut.net
    * coinlink.co
    * imagetwist.com
    * mirrorcreator.com
    * moesubs.com
* added
    * by6dk.com
    * dwindly.io
    * foxurl.net
    * glinks.me
    * imageko.com
    * intercelestial.com
    * itiurl.co
    * kurosafe.menantisenja.com
    * kurosafe.online
    * kurosafe.website
    * kuylink.com
    * losstor.com
    * met.bz
    * payskip.me
    * sehatsegar.net
    * tetew.info
    * tokenfly.pw
* removed
    * lix.in
    * zintata.com

## v6.13.0

* fixed
    * earnbig.ca
    * gg-l.xyz
    * imagebam.com
    * lifesurance.info
    * ourl.io
    * petty.link
    * pnd.tl
    * shrinkearn.com
    * spaste.com
    * tl.tc
    * wi.cr
* added
    * admew.com
    * anjay.info
    * bolaoke.club
    * businessforyouand.me
    * designmyhomee.com
    * earn-url.com
    * eklink.net
    * id-securelink.xyz
    * kakkoiisafe.us
    * likn.xyz
    * linkexa.com
    * link-zero.com
    * novaenreta.space
    * shon.xyz
    * shrtfly.com
    * simaholina.xyz
    * skinnycat.net
    * sloomp.space
    * tiny.ec
    * tny.ec
    * tojros.tk
    * turkdown.com
* removed
    * 244pix.com
    * adlock.org
    * b4he.com
    * bilder-space.de
    * buzurl.com
    * cash4files.com
    * cf2.me
    * cf3.me
    * cf5.me
    * cf6.co
    * cf7.co
    * dd.ma
    * dh10thbvu.com
    * dwimg.com
    * ex9.co
    * fapoff.com
    * galleries.bz
    * goneviral.com
    * gxp.so
    * hashe.in
    * hit.us
    * hornywood.tv
    * ilovebanten.com
    * imagescream.com
    * imgchili.com
    * imgchili.net
    * imgdiamond.com
    * imghere.net
    * imgsmile.com
    * ironimg.net
    * kokemoon.com
    * link-earn.com
    * link2you.ru
    * linkhits.us
    * lovechix.com
    * megaline.co
    * miniurl.tk
    * picbucks.com
    * picturescream.asia
    * picturescream.com
    * postscreens.info
    * shark.vn
    * theseforums.com
    * tnabucks.com
    * topload.pro
    * tubeviral.com
    * u2ks.com
    * ultrafiles.net
    * urlst.me
    * x45x.info
    * xip.ir
    * xiw34.com
    * xt3.me
    * zbqhfbetlmni.net
    * zff.co

## v6.12.0

* fixed
    * videogamesblogger.com
    * viidii.info
    * gameinfo.pw
    * megaurl.in
    * cuon.io
    * gsurl.me
    * sehatlega.com
    * apasih.pw
    * icutit.ca
    * adpop.me
* added
    * itiad.com
    * prnt.sc
    * imgmass.com
    * shrten.xyz
    * crus.io
    * 4cut.io
    * imageshimage.com
    * imgrock.pw
    * koylinks.win
    * tr.link
    * oload.download
    * taive.in
    * payshorturl.com
    * oturl.com
    * loadurl.com
    * vinaurl.net
    * lopte.pro
    * man2pro.com
    * urltips.com
    * raolink.com
    * imgbalana.com
* removed
    * x.pixfarm.net
    * vvcap.net
    * imageontime.com
    * imagepicsa.com
    * imagehorse.com
    * zonezeedimage.com
    * zeljeimage.com
    * croftimage.com
    * myhotimage.com
    * bokimage.com
    * imgnext.com
    * img.spicyzilla.com
    * imgtwyti.com
    * imgxyz.com
    * imgdevil.com
    * imgban.com
    * imgpu.com
    * imgbeer.com
    * imgwet.com
    * imgnimz.com
    * imgbinbou.com
    * img22.com
    * imgcover.com
    * imgblank.com
    * imgreality.com
    * img-zone.com
    * img-uploads.com
    * imgblow.com
    * img4sharing.com
    * imagefolks.com
    * freephotohostin.com
    * imgult.com
    * xxximagenow.com
    * xxxsparrow.com
    * playimg.com
    * picstwist.com
    * ericsony.com
    * uplimg.com
    * lexiit.com
    * thumbnailus.com
    * newimagepost.com
    * fapingpics.com
    * i.imgslip.com
    * hentai.imgslip.com
    * goimge.com
    * nimplus.com
    * nudeximg.com
    * imgcoin.net
    * imgfap.net
    * imgcandy.net
    * imgmaster.net
    * imgrun.net
    * imgboom.net
    * imgpics.net
    * imagesouls.net
    * imagelaser.net
    * picture-bang.net
    * project-photo.net
    * pix-link.net
    * golfpit.net
    * shotimg.org
    * adultimg.org
    * dragimage.org
    * imgmag.co
    * bulkimg.info
    * photo-up.info
    * myimg.info
    * img-pop.info
    * vava.in
    * pixxx.me
    * picspornfree.me
    * imgload.me
    * fapat.me
    * pic2pic.ru
    * 24avarii.ru
    * loftlm.ru
    * 18pron.ru
    * imgplus.ru
    * imgease.re
    * goimg.xyz
    * pic2pic.site
    * sxpics.nl
    * darpix.desi
    * pic4you.top
    * imgsen.se
    * imgtwyti.net
    * imgtwyti.com
    * hentai-baka.com
    * jav-hentai.host
    * img-hentai.host
    * hentai-king.host
    * img-king.xyz
    * imgbb.net
    * imgtor.pw
    * imageporn.eu
    * imgzizi.xyz
    * 08lkk.com
    * greenpiccs.com
    * pornimagex.com
    * pixhub.eu
    * picmoe.net
    * pic2profit.com
    * picp2.com
    * imgrex.com
    * img3x.com
    * imagevau.eu
    * img.deli.sh
    * imgsicily.it
    * pictureshoster.com
    * javcity.com
    * imgtheif.com
    * imgsure.com
    * imguniversal.com
    * imgpaying.com
    * imgmega.com
    * imgzeus.com
    * imgmaid.net
    * imzdrop.com
    * imgdrive.co
    * cuteimg.cc
    * imgtiger.org
    * imggold.org
    * myimg.club
    * foxyimg.link
    * coreimg.net
    * chronos.to
    * imgnova.xyz
    * hentai-hot.xyz
    * hentai-king.online
    * imglocker.com
    * imgleech.com
    * img.pornleech.com
    * imgsense.com
    * imagebic.com
    * daily-img.com
    * picangel.in
    * imgbin.me
    * img3x.net
    * img24.org
    * imagik.fr
    * hostingfailov.com
    * imagecherry.com
    * fotoszok.pl.com
    * picturevip.com
    * uploadimage.eu
    * anonpic.com
    * imagepix.org
    * imageheli.com
    * imgtube.net
    * pixliv.com
    * imagearn.com
    * image18.org
    * hentaimg.com
    * ghanaimages.co
    * blackcatpix.com
    * fastpics.net
    * ifap.co
    * avenuexxx.com
    * 2imgs.com
    * xlink.me
    * wzzq.me
    * victly.com
    * upan.so
    * ultshare.com
    * typ.me
    * dlneko.com
    * dlneko.net
    * dlneko.org
    * rumahsimpel.com
    * safelinkair.com
    * healthygress24.ga
    * kombatch.amankan.link
    * gadget14.pw
    * auto14.pw
    * nar-04.tk
    * gadget13.com
    * autorp.us
    * anisubsia.tk
    * insurance1.tech
    * freeanimeonline.xyz
    * shorten.id
    * getcomics.gq
    * miuitutorial.gq
    * awsubs.cf
    * awsubsco.ga
    * satuasia.com
    * tawaku.com
    * link.filmku.net
    * muucih.com
    * telolet.in
    * designinghomey.com
    * sinopsisfilmku.com
    * sidespace.net
    * erogedownload.net
    * otoviral.racing
    * sipkur.us
    * aw-games.net
    * ww3.manteb.in
    * streamingfrench.net
    * stash-coins.com
    * srnk.co
    * smll.io
    * shortskip.com
    * shortenurl.tk
    * pengaman.link
    * urlgo.gs
    * shink.in
    * qaafa.com
    * digg.to
    * short.est
    * setlinks.us
    * robo.us
    * riurl.com
    * rijaliti.info
    * reffbux.com
    * rapeit.net
    * oxyl.me
    * ohleech.com
    * mt0.org
    * moe.god.jp
    * moesubs.akurapopo.pro
    * dl.nsfk.in
    * madlink.sk
    * mantap.in
    * mantab.in
    * mantep.in
    * manteb.in
    * st.oploverz.net
    * awaremmxv.com
    * looy.in
    * loook.ga
    * lnx.lu
    * lnk.in
    * indexmovie.me
    * ilix.in
    * priva.us
    * leechbd.tk
    * link-protector.com
    * link2dollar.com
    * cvc.la
    * boxcash.net
    * anonymbucks.com
    * 3ra.be
    * 2ty.cc
    * adjet.biz
    * adfe.es
    * dereferer.website
    * dikit.in
    * elde.me
    * ethi.in
    * fit.sh
    * fundurl.com
    * gca.sh
    * repla.cr
    * go2.me
    * linkajc.com
    * link5s.com
    * fastdecode.com
    * linkdolar.xyz
    * linkpaid.net
    * dapat.in
    * cf.ly
    * link.animagz.org
    * gunting.in
    * linc.ml
    * adcrun.ch
    * 1tk.us
    * adbla.us
    * tl7.us
    * gx.si
    * adwat.ch
    * fly2url.com
    * urlwiz.com
    * ultry.net
    * wwy.me
    * myam.me
    * ssl.gs
    * srk.gs
    * cun.bz
    * vizzy.es
    * kazan.vc
    * linkcash.ml
    * adtr.im
    * goolink.me
    * earningurl.com
    * sflnk.me
    * 3rabshort.com
    * adlink.guru
    * cypt.ga
    * filesbucks.com
    * elink.link
    * payurl.me
    * url.ht
    * pir.im
    * bol.tl
    * adfly.tc
    * kokemoon.com
    * top9space.com

## v6.11.0

* fixed
    * adf.ly
    * 123link.pw
    * 1dl.biz
    * 1be.biz
    * cut4links.com
    * tmearn.com
    * clik.pw
* added
    * adsvy.com
    * vnurl.net
    * short2win.com
    * dz4link.com
    * royurls.bid
    * gameinfo.pw
    * adshort.co
    * tocdo.in
    * iiv.pl
    * animeforce.stream
    * oload.win
* removed
    * freegaysitepass.com
    * fuestfka.com
    * deb.gs
    * sexpalace.gs
    * dumppix.com
    * postimg.net
    * imageview.me
    * hentai-hosting.com
    * javtotal.com
    * imgurban.info
    * d69.in
    * images.maxigame.by
    * gratisimage.dk
    * npicture.net
    * onlinepic.net
    * imgurx.net
    * z.gs
    * adultmove.info
    * reducelnk.com
    * amy.gs
    * any.gs
    * dyo.gs
    * imgdream.net
    * imgnm.net
    * imgsilo.net
    * imgsoo.net
    * imagepearl.com
    * imagecrest.com
    * itmages.ru
    * 1pics.ru
    * javelite.tk
    * crd.ht
    * adshort.im
    * adshort.pro
    * adshort.in
    * daily-img.com
    * img-365.com
    * 365-img.com
    * xxx.porn0day.com
    * picamatic.com
    * ehdwallpapers.org
    * imgdomino.com
    * emptypix.com
    * imageleon.com
    * sexyxpixels.com
    * gallerysense.se
    * gallerynova.se
    * maxmirror.com
    * larashare.com
    * iori.us
    * firedrive.com
    * arab.sh
    * anafile.com
    * ysf.pl
    * zo.mu
    * zzz.gl
    * mypixxx.lonestarnaughtygirls.com
    * h-animes.info

## v6.10.0

* fixed
    * mirrorcreator.com
    * imgadult.com
    * imgwallet.com
    * imgtaxi.com
    * telondasmu.com
    * imgprime.com
    * clk.press
    * short.pe
    * urlcloud.us
    * ourl.io
    * linkdrop.net
    * adf.ly
* added
    * cutl.in
    * cut4link.com
    * mikymoons.com
    * twik.pw
    * spamlink.org
    * pnd.tl
    * top9space.com
    * mylink.zone
    * 3bst.co
    * shortit.ca
    * 3rabcut.com
* changed
    * recaptcha for spaste.com
* removed
    * clictune.com
    * susutin.com
    * shortit.in

## v6.9.0

* fixed
    * openload.co
* added
    * imgfile.net
    * henpoi.lompat.in
    * aw-games.net
    * viralukk.com
    * clk.press
    * pixxxels.cc
    * imx.to
    * pixhost.to
    * gsul.me
    * getsl.me
    * gsur.in
    * cutearn.ca
    * earnbig.ca
    * shrt10.com
    * ur.ly
    * urly.mobi
    * apasih.pw
    * ewa.ac
* removed
    * pixxxels.org
    * img.yt
    * pixhost.org

## v6.8.0

* fixed
    * imagepearl.com
    * imgdrive.net
    * shink.me
* added
    * shark.vn
    * safelinku.net
    * kokemoon.com
    * earn-guide.com
    * oload.site
    * icutit.ca
    * psl.pw
    * mylink.zone
    * shortad.cf
    * pic.hotimg.site
    * zbqhfbetlmni.net
    * greget.space
    * shrinkearn.com
    * petty.link
* removed
    * jzrputtbut.net

## v6.7.0

* fixed
    * imgprime.com
    * openload.co
    * coinlink.co
    * clictune.com
    * trlink.in
* added
    * 123link.pw
    * gurl.ly
    * adpop.me
    * wi.cr
    * short.pe
    * srt.am
    * linkrex.net
    * coshink.co
    * urlcloud.us
    * 3rabshort.com
    * gsul.me
    * getsl.me
    * adbitly.in
    * gg-l.xyz
    * mitly.us
    * tui.click
    * gsur.in
    * shink.xyz
    * mlink.club
    * dzurl.ml
    * zlshorte.net
    * igram.im
    * gram.im
    * wolink.in
    * bit-url.com
    * git.tc
    * link4.me
    * premiumzen.com
    * megaurl.in
    * siotong.com
    * siherp.com
    * otoviral.racing
    * lifesurance.info
    * cut4links.com
    * plantaheim.web.id
    * imagexport.com
    * adshort.pro
    * cut-w.in
    * cut-earn.com
    * cuon.io
    * zeiz.me
    * adsrt.com
    * imgfresh.info
    * 1ink.cc
    * jurl.io
    * adslink.pw
* removed
    * zez.io
    * coshurl.co

## v6.6.0

* fixed
    * clictune.com
    * adyou.me
    * imgrock.info
    * imgdew.com
* added
    * ourl.io
    * cutwin.com
    * cutwi.in
    * adyou.co
    * imgsky.net
    * picker-click.ru
    * imgoutlet.pw
* removed
    * imgoutlet.co
    * link.tl

## v6.5.0

* fixed
    * linkdrop.net
* added
    * adbilty.me
    * oke.io
    * susutinv2.com
    * njiir.com
* removed
    * zytpirwai.net

## v6.4.1

* fixed
    * lite edition bug

## v6.4.0

* fixed
    * ally.sh
    * idsly.com
* added
    * GreaseMonkey v4 support
    * oload.stream
    * 123link.co
    * 123link.press
    * adshort.im
    * p0xpicmoney.ru
    * compartiendofull.net
    * l2s.io
    * curs.io
    * clik.pw
    * weefy.me
    * coshurl.co
* removed
    * adshort.co

## v6.3.0

* fixed
    * imgrock.info
    * imagecrest.com
    * clictune.com
* added
    * imghost.top
    * croea.com
    * xxx.pornscreen.xyz
    * imgpart.com
    * shink.me
    * oload.info
    * 123link.io
* removed
    * 123link.top

## v6.2.1

* fixed
    * mirrorcreator.com
    * configuration page

## v6.2.0

* fixed
    * sipkur.us
* added
    * xxxwebdlxxx.org
    * u2s.io
    * imagespicy.site
    * linclik.com
    * link-earn.com
    * autolinkach.com
    * zez.io
    * adbull.me
    * adshort.co
    * adshorte.com

## v6.1.4

* fixed
    * legacy browser support

## v6.1.3

* fixed
    * adf.ly

## v6.1.2

* fixed
    * bc.vc
    * jzrputtbut.net

## v6.1.1

* fixed
    * configuration page
    * 55888.eu
    * ouo.io
    * spaste.com

## v6.1.0

* changed
    * Trying to fix compatibility to Violentmonkey
* fixed
    * ouo.io
    * imgdrive.net
    * fas.li
    * adf.ly
    * prntscr.com
    * short.am
    * urlcash.net
    * idsly.com
* added
    * imgrock.info
* removed
    * imgrock.net

## v6.0.0

* changed
    * rewrite to ES7
    * rewrite build system

## v5.73.0

* fixed
    * techfunda.net
    * imgseed.com
    * imagecrest.com
    * imagetwist.com
    * shink.in
* added
    * topload.pro
    * jzrputtbut.net
    * telondasmu.com
    * acidimg.cc

## v5.72.0

* fixed
    * pronpic.org
    * safelinkreviewer.co
    * linkshrink.net
    * imgwallet.com
* added
    * imgoutlet.co
* removed
    * igg-games.com

## v5.71.0

* fixed
    * short.am
    * xlink.me
    * xxx.porn0day.com
    * pic4you.ru
    * pic5you.ru
    * keptarolo.hu
    * h-animes.info
    * adultmove.info
    * imgult.com
    * imagenpic.com
    * shrink-service.it
* added
    * short.awsubs.me
    * imgreality.com
    * corneey.com
    * ceesty.com
    * destyy.com
    * festyy.com
    * gestyy.com
* removed
    * leechpremium.space
    * empireload.com
    * loadsanook.com
    * a.pomf.se
    * yfrog.com

## v5.70.0

* fixed
    * ad7.biz
    * bc.vc
    * imagepearl.com
    * imagecrest.com
    * prevent loop if it failed to update configurations
* added
    * imgtorrnt.in
    * mylink.us
* removed
    * mirrorupload.net
    * dewaurl.com
    * imageberyl.com
    * cuzle.com
    * forbes.com
    * comicon.com.br
    * ichan.org
    * free-tv-video-online.info
    * linkarus.com

## v5.69.0

* fixed
    * imgrock.net
    * ah.pe
    * Tampermonkey compatibility for Firefox
* added
    * earningurl.com
    * adshort.in
    * linkhits.us
    * clkmein.com
    * awsubsco.ga
    * autorp.us

## v5.68.2

* fixed
    * adf.ly sub-domains

## v5.68.1

* fixed
    * script error

## v5.68.0

* fixed
    * adf.ly
    * link.tl
    * blogspot.com
* added
    * adfu.us
    * short.awsubs.co
    * ww2.awsubs.co
    * ima.gy
    * erogedownload.net
    * linkpoi.in
    * telolet.in
    * mirrorfilehost.com
    * short.pastewma.com
    * wiid.me
    * clkme.me
    * trlink.in
    * adfly.tc
    * linkfly.gaosmedia.com
    * cpmlink.net
    * gsurl.in
    * bluenik.com

## v5.67.0

* fixed
    * imgrock.net
    * imgtaxi.com
    * shrink-service.it
    * shink.in
    * al.ly
* added
    * cllkme.com

## v5.66.0

* fixed
    * ouo.io
    * img.yt
* added
    * hashe.in
    * cut-urls.com
    * tmearn.com

## v5.65.0

* fixed
    * susutin.com
    * fas.li
* added
    * url.ht
    * urle.co
    * looy.in
    * picz.site
    * imgpix.net
    * oload.tv
    * ally.sh
    * sinopsisfilmku.com
    * awsubs.cf
    * igg-games.co
    * shrink-service.it
    * techfunda.net
    * tl.tc
    * sidespace.net
    * cshort.org
    * pdi2.net
* changed
    * trying to fix problem for usi

## v5.64.0

* fixed
    * shink.in
    * pixsense.net
    * freeimgup.com
    * imgtown.net
    * linkdrop.net
    * coinlink.co
* added
    * croco.site
    * imgdomino.com
    * imagesnake.org
    * xiw34.com
    * sipkur.us
    * fiuxy.co
* removed
    * fiuxy.net

## v5.63.2

* fixed
    * remove click event blocker, broken by design

## v5.63.1

* fixed
    * trying to fix click event blocker

## v5.63.0

* fixed
    * img.yt
    * imgrock.net
    * coinlink.co
    * linkdrop.net
    * pixsense.net
    * freeimgup.com
* added
    * worldhack.net
    * linkdolar.xyz
    * sehatlega.com
    * 123link.top
    * 10co.biz
    * 10co.xyz
    * 10co.co
    * 10co.me
    * pir.im
    * bol.tl
    * zintata.com
    * radikal.ru
    * indexmovie.xyz
    * urlst.me
    * imgprime.com
    * ilovebanten.com
    * idsly.com

## 5.62.1

* fixed
    * imgrock.net
    * lynk.my

## 5.62.0

* fixed
    * img.yt
    * pixhost.org
* added
    * catcut.net
    * adurl.id
    * goolink.me
    * filesbucks.com
    * ani-share.com
    * elink.link
    * payurl.me
    * gunting.web.id
    * adyou.me
    * gsurl.me
    * g5u.pw
    * azhie.net
* removed
    * eafyfsuh.net
    * sasontnwc.net

## 5.61.2

* fixed
    * xxxhost.me
    * imgking.co

## 5.61.1

* fixed
    * img.yt
    * lynk.my

## 5.61.0

* fixed
    * picnictrans.com
    * imgking.co
    * linkdrop.net
    * imgclick.net
* added
    * star-hentai.com
    * autofans.pw
    * vavi.co
    * miuitutorial.gq
    * kombatch.loncat.pw
    * landscapenature.pw
    * pixxxels.org
    * xxxhost.me
    * gadget13.com
    * imgfapper.com
    * qaafa.com
    * viid.me
    * safelinkreview.co
    * decrypt.safelinkconverter.com
    * blogspot.com
    * short.est
    * ulshare.net
    * imgshots.com
* removed
    * postimg.org

## 5.60.6

* fixed
    * mirrorcreator.com
    * compul.in
    * ah.pe
    * adf.ly
    * linkdrop.net
    * dmus.in

## 5.60.5

* fixed
    * coinlink.co

## 5.60.4

* fixed
    * page nuking on Firefox

## 5.60.3

* fixed
    * zytpirwai.net

## 5.60.2

* fixed
    * log configuration
    * bc.vc

## 5.60.1

* fixed
    * remove redirection hack

## 5.60.0

* fixed
    * image scaling problem
    * coinlink.co
    * designinghomey.com
    * trying to fix some redirection problems
* added
    * hentai-baka.com
    * safelinkreviewer.com
    * cypt.ga
    * imgfiles.org
    * cocoleech.com
    * imagerar.com
    * imgdragon.com

## 5.59.0

* fixed
    * 1be.biz
    * motonews.club
    * imgview.net
* added
    * playimg.com
    * voyeurimage.org
    * imgtor.pw
    * zytpirwai.net
    * shorten.id
    * coinlink.co
    * imagep2p.com
    * gtaind.com
    * comicon.com.br
    * img3x.com
    * adlink.guru
    * picnictrans.com
    * croco.me
    * freeanimeonline.xyz
    * imgcurl.com
    * short.am
    * smll.io
* removed
    * awet.in
    * sortir.in
    * st.benfile.com
    * st.azhie.net

## 5.58.0

* fixed
    * imgrock.net
    * openload.co
    * coeg.in
    * link.tl
* added
    * uskip.me
    * ipicture.su
    * urlgo.gs
    * amankan.link
* removed
    * linc.ml

## 5.57.0

* fixed
    * 1dl.biz
    * avenuexxx.com
    * nar-04.tk
* added
    * hentai-pop.com
    * cdn.javtotal.com
    * jav-hentai.host
    * img-king.xyz
    * imagesouls.net
    * xxx.porn0day.com
    * img-hentai.host
    * hentai-king.host
    * imagecrest.com
    * healthygress24.ga
    * motonews.club
    * designinghomey.com
    * kurogaze.net
    * lolinez.com
    * fas.li
    * elde.me
    * nmac.to
    * admy.link
    * moesubs.com
    * img-uploads.com
    * imgreputa.com
    * freephotohostin.com
    * sports14.pw
    * insurance1.tech
    * imgzizi.xyz
    * linkpaid.net
* removed
    * pornprimehd.com

## 5.56.2

* fixed
    * AJAX white list for TamperMonkey
    * sht.io
    * dumppix.com
    * picstream.tv

## 5.56.1

* fixed
    * imgview.net
    * imgclick.com
    * adf.ly
    * imageon.org
    * bunnyforum.org
    * imageporn.eu

## 5.56.0

* fixed
    * imagepearl.com
    * imageberyl.com
    * imagesnake.com
    * freebunker.com
    * sexyxpixels.com
    * spaste.com
* added
    * imgblank.com
    * domaink.ru
    * dmus.in
    * ironimg.net
    * goto.loncat.in
    * edogawa.lon.pw
    * ouo.press
    * designinghomey.com
    * igg-games.com
    * imgrat.com
    * getcomics.gq
    * imgz.pw
    * sipkur.net
* removed
    * bk-ddl.net

## 5.55.0

* fixed
    * imgsay.com
* added
    * pic2pic.ru
    * javtotal.com
    * ehdwallpapers.org
    * img4sharing.com
    * postscreens.info
    * imgsilo.net
    * motosport.pw
    * filmku.lompat.in
    * imagebic.com
    * gunting.in
    * pixsense.net
    * anisubsia.tk
    * lindung.in

## 5.54.2

* fixed
    * spaste.com

## 5.54.1

* fixed
    * imageberyl.com
    * spaste.com

## 5.54.0

* fixed
    * imgcarry.com
    * spaste.com
    * imagepearl.com
* added
    * hentai-king.online
    * naughtygate.net
    * imageshots.com
    * i.hentai-ddl.org
    * picangel.in
    * picstream.tv
* removed
    * picstate.com.alsohe.com

## 5.53.0

* fixed
    * freebunker.com
    * imgcarry.com
    * imgcandy.net
    * ysf.pl
    * spaste.com
* added
    * bunnyforum.org
    * imageberyl.com
    * darpix.desi
    * tinizo.com
    * pic4you.top
    * imgplus.ru
    * imgkings.com
    * imgdiamond.com
    * freeimgup.com
    * imgsen.se
    * imgtrial.com

## 5.52.0

* fixed
    * imgnova.xyz
    * imgseeds.com
    * imgoutlet.com
    * shink.in
* added
    * img-pop.info
    * imgnm.net
    * gadget14.pw
    * auto14.pw
    * fapat.me
    * nar-04.tk
    * spaste.com
    * leechpremium.space
    * naisho.lompat.in

## 5.51.0

* fixed
    * imagesnake.com
    * susutin.com
* added
    * imgsoo.net
    * imgwallet.com
    * awaremmxv.com
* removed
    * imagepong.info

## 5.50.0

* fixed
    * imagepearl.com
* added
    * openload.co
    * adultimg.org
    * fiuxy.net
    * imgicy.com
    * imagehorse.com
    * imguniversal.com
    * picture-bang.net
    * pic-maniac.com

## 5.49.2

* fixed
    * beeimg.com
    * hotimage.uk
    * adf.ly

## 5.49.1

* fixed
    * fix module execution order

## 5.49.0

* fixed
    * img-365.com
    * daily-img.com
    * picturescream.com
    * picturevip.com
    * linkdrop.net
    * pixroute.com
    * imgking.co
    * linksas.us
* added
    * pop-img.info
    * ads-img.info
    * xxxsparrow.com
    * imgdew.com
    * zatnawqy.net
    * imgoutlet.com
    * muucih.com
    * ysf.pl
    * srnk.co
    * rumahsimpel.com
* changed
    * rewrite grunt to gulp

## 5.48.0

* fixed
    * imgnova.xyz
    * linkarus.com
    * 0img.net
    * link.filmku.net
* added
    * hentai-hot.xyz
    * imgseed.com
    * imghit.com
    * imgmain.com
    * dlneko.org
    * coreimg.net
    * myimg.info
    * imgview.net
    * susutin.com
    * disingkat.in

## 5.47.0

* fixed
    * imgtown.net
    * imgnova.xyz
* added
    * linkplugapp.com
    * javcity.com
    * linkcash.ml
    * linkarus.com
    * coeg.in
    * ron.vn
    * imgmaid.net
    * link.filmku.net

## 5.46.0

* fixed
    * imgnova.xyz
    * imgclick.net
    * imagepearl.com
    * bc.vc
* added
    * 18pron.ru
    * sasontnwc.net
    * imgcover.com
    * dimtus.com
    * imgsense.com
    * imggold.org
    * imgve.com
    * ah.pe

## 5.45.1

* fixed
    * sites affected by experimental code

## 5.45.0

* fixed
    * imgbb.net
    * 1dl.biz
    * linksas.us
    * sh.st
* added
    * imagepearl.com
    * fapingpics.com
    * nimzshare.com
    * darpix.ga
    * sxpics.nl
    * xximg.net
    * dewaurl.com
* removed
    * alabout.com

## 5.44.0

* fixed
    * imagescream.com
    * imgbb.net
* added
    * imgnova.xyz
    * hulkimge.com
    * img22.com
    * linksas.us
    * link4ad.com
    * linkajc.com
    * cuzle.com
    * picstate.com.alsohe.com
    * pic2pic.site
    * streamingfrench.net
    * ad4.fr
    * imgurx.net

## 5.43.0

* added
    * imgproject.net
    * imgpython.net
    * xxxscreens.com
    * crd.ht
    * lovechix.com
    * sht.io
    * img2share.com
    * akoam.com
* removed
    * 4shared.com

## 5.42.0

* fixed
    * 1dl.biz
* added
    * dlneko.net
    * photo-up.info
    * link5s.com
    * 365-img.com
    * manteb.in
    * imgcream.com

## 5.41.0

* fixed
    * img-365.com
    * pixsor.com
* added
    * loftlm.ru
    * imgmag.co
    * tawaku.com
    * imgbinbou.com
    * imgnemo.com

## 5.40.0

* fixed
    * eafyfsuh.net
* added
    * imgsay.com

## 5.39.0

* fixed
    * al.ly
* added
    * imgnimz.com
    * itw.me
    * link.animagz.org

## 5.38.0

* fixed
    * sh.st
    * linkshrink.net
* added
    * megaimage.org
    * img-pay.com

## 5.37.2

* fixed
    * sh.st
    * pixsor.com

## 5.37.1

* fixed
    * eafyfsuh.net
    * daily-img.com

## 5.37.0

* fixed
    * imagetwist.com
    * sh.st
    * boxcash.net
    * turboimagehost.com
* added
    * imgkicks.com
    * golfpit.net
    * imgtown.net
    * shotimg.org
    * foxyimg.link
    * imgmaze.com
    * imgease.re
    * 0img.net
    * dlneko.com
    * satuasia.com
    * imgboom.net
    * imgsmile.com
    * goimg.xyz

## 5.36.3

* fixed
    * eafyfsuh.net

## 5.36.2

* fixed
    * eafyfsuh.net

## 5.36.1

* fixed
    * eafyfsuh.net

## 5.36.0

* fixed
    * imgtaxi.com
    * fastpic.ru
* added
    * img-365.com
    * hotimage.uk
    * xxximagenow.com
    * uploadimage.eu
    * imgload.me
    * imghere.net
    * holdthemoan.net
    * sexseeimage.com
    * adyou.me
    * anafile.com
    * myimg.club

## 5.35.0

* removed
    * imageback.info
    * imgrill.com
* added
    * daily-img.com
    * server.sbenny.com
    * iori.us
    * picspornfree.me
    * imageporn.eu
    * sexyxpixels.com
    * imgtornado.com

## 5.34.0

* fixed
    * imgtaxi.com
    * imgadult.com
* added
    * 24avarii.ru
    * imgwet.com (manual captcha)
    * imgdrive.net
    * imgbb.net
    * uimgshare.com
    * imageleon.com
    * img.pornleech.com

## 5.33.0

* fixed
    * linkdecode.com
    * imgking.co
* added
    * imgsicily.it
    * cuteimg.cc
    * nimplus.com
    * picturescream.asia
    * porno-pirat.ru
    * imgtiger.org
    * newimagepost.com
    * teenimage.org
    * funimg.net
    * greasyimage.com
    * avenuexxx.com
    * imgcentral.com

## 5.32.1

* fixed
    * configuration error
    * eafyfsuh.net

## 5.32.0

* fixed
    * linkshrink.net
* added
    * digg.to
    * pix-link.net
    * fuestfka.com
    * eafyfsuh.net
    * shortskip.com
    * forbes.com
* removed
    * photoup.biz

## 5.31.1

* fixed
    * u.shareme.in
    * problem on Firefox 42

## 5.31.0

* fixed
    * empireload.com
    * safelinkreview.com
    * linkshrink.net
    * 08lkk.com
* added
    * nudeximg.com
    * img24.org
    * picturescream.com
    * imgbeer.com
* removed
    * img.acianetmedia.com

## 5.30.0

* fixed
    * safelinkconverter.com
    * empireload.com
    * imagezilla.net
    * damimage.com
    * binbox.io
    * imagedecode.com
* added
    * project-photo.net
    * imgtwyti.com
    * linc.ml
    * st.azhie.net
    * dlneko.com
    * minidroid.net
    * safelinksreview.com
    * multiupfile.com

## 5.29.0

* fixed
    * linkbucks.com
* added
    * pornprimehd.com
    * pasted.co
    * lexiit.com
    * thumbnailus.com

## 5.28.0

* fixed
    * boxcash.net
    * sh.st
* added
    * adfe.es
    * imageon.org


## 5.27.0

* fixed
    * oni.vn
    * lynk.my
    * sh.st
    * linkbucks.com
* added
    * victly.com
    * link.im
    * boxcash.net
* removed
    * coin-ads.com
    * shortin.tk

## 5.26.0

* fixed
    * imgseeds.com
    * imgrock.net
    * empireload.com
    * imgbabes.com
    * binbox.io
    * chronos.to
    * imagebam.com
    * postimg.org
    * tavor-cooperation.de
* added
    * imgdrive.co
    * dereferer.website
    * gallerysense.se

## 5.25.1

* fixed
    * wrong redirection if link has query string
    * error message on configuration page

## 5.25.0

* changed
    * send `Referer` in the header by default
* fixed
    * gca.sh
    * imgtrex.com
    * imgtwyti.com
    * linkdecode.com
    * empireload.com
* removed
    * urlcow.com
    * miniurl.com
* added
    * ohleech.com
    * upmirror.info
    * pimpandhost.com
    * maxmirror.com
    * coolrom.com
    * linkdrop.net
    * cvc.la
    * shink.in
    * dailyss.net
    * erimge.com

## 5.24.0

* removed
    * steamcommunity.com
* fixed
    * gca.sh
    * cur.lv
    * imgslip.com
    * 08lkk.com
    * bc.vc
* added
    * vnl.tuhoctoan.net
    * tavor-cooperation.de
    * ouo.io
    * totaldebrid.org
    * shorti.ga
    * hentaiyoutube.com
    * fileproject.com.br
    * st.benfile.com

## 5.23.0

* changed
    * new configuration to change log level
* removed
    * urlz.so
* added
    * awet.in
    * sortir.in

## 5.22.1

* fixed
    * compatibility for Firefox 37 with GreaseMonkey 2.1
    * compatibility for Firefox 25

## 5.22.0

* fixed
    * imgslip.com
    * binbox.io
    * sh.st
* added
    * chronos.to
    * daily-img.com
    * videogameblogger.com
    * bk-ddl.net
    * imgban.com
    * imgmonkey.com
    * goimge.com
* removed
    * microtec.com.sg

## 5.21.0

* added
    * imgzeus.com
    * larashare.com
    * uplimg.com

## 5.20.0

* fixed
    * binbox.io
* added
    * supercheats.com
    * imgtrex.com
    * loook.ga
    * biglistofwebsites.com
    * arab.sh

## 5.19.1

* fixed
    * srelink.com
    * fastpic.ru
    * sh.st
    * mije.net

## 5.19.0

* fixed
    * 1dl.biz
* added
    * vidto.me
    * imgslip.com
    * lynk.my
    * mije.net
* changed
    * change title if it's working

## 5.18.0

* fixed
    * empireload.com
    * clictune.com
    * fit.sh
    * error on Firefox 39
* added
    * img-planet.com
    * imagelaser.net
    * free-tv-video-online.info
    * urlv2.com
    * clk.im
    * repla.cr
    * all-poster.ru

## 5.17.1

* fixed
    * dl-protect.com

## 5.17.0

* fixed
    * empireload.com
    * a.pomf.se
* removed
    * imagelook.org
    * ouo.io
    * ref.so
* added
    * loadsanook.com
    * sa.ae
    * compul.in
    * dikit.in

## 5.16.0

* added
    * ad2links.com
    * greenpiccs.com
    * mylinkgen.com

## 5.15.0

* fixed
    * shortenurl.tk
    * adf.ly
* removed
    * catpic.biz
    * pic.apollon-fervor.com
    * imgking.us
    * imgbanana.com
* added
    * microtec.com.sg
    * pengaman.link
    * safelinkreview.com
    * bokimage.com
    * segmentnext.com

## 5.14.0

* fixed
    * sandbox problems on Firefox
    * 1dl.biz
    * empireload.com
* added
    * support for Violentmonkey
    * ouo.io
    * leechbd.tk
    * a.pomf.se
    * allkeyshop.com
    * imgtzar.com

## 5.13.1

* fixed
    * sh.sh
    * bc.vc

## 5.13.0

* fixed
    * empireload.com
    * imgseeds.com
    * linkbucks.com survey page
* changed
    * sandbox API

## 5.12.1

* fixed
    * imgsee.me
    * problem with Firefox 36

## 5.12.0

* fixed
    * imgclick.net
* added
    * imageteam.org
    * imgdevil.com

## 5.11.2

* fixed
    * cur.lv

## 5.11.1

* fixed
    * AJAX for GreaseMonkey

## 5.11.0

* fixed
    * imagetwist.com
    * linkbucks.com
    * imgsee.me
* added
    * imageeer.com
    * imgking.co
    * pixxx.me
    * linkdecode.com

## 5.10.0

* fixed
    * safelinkconverter2.com
    * 55888.eu
    * entry script of linkbucks.com
* added
    * uploadrr.com
    * manteb.in
    * empireload.com
    * gca.sh (manual captcha)
    * jnw0.com

## 5.9.2

* fixed
    * error on webkit-based browsers

## 5.9.1

* fixed
    * properly disable leave prompts

## 5.9.0

* added
    * shortenurl.tk
    * st.wardhanime.net
    * imgxyz.net
    * hentaimg.com

## 5.8.0

* fixed
    * jheberg.net
    * linkbucks.com
* added
    * imgrock.net

## 5.7.0

* fixed
    * Safiri support with TamperMonkey
    * onbeforeunload event blocking
* added
    * oni.vn

## 5.6.0

* fixed
    * 08lkk.com
    * adlock.org
* added
    * mantep.in
    * srelink.com
    * teenshot.org
    * vizzy.es
    * st.oploverz.net
    * moesubs.akurapopo.pro
    * dl.nsfk.in
    * gallerynova.se
    * jheberg.net
    * clictune.com
    * 55888.eu
    * imgzap.com
    * kazan.vc

## 5.5.0

* fixed
    * entry scripts for linkbucks.com
    * bc.vc
* added
    * imzdrop.com
    * steamcommunity.com
    * embedupload.com
    * safelinkconverter2.com
    * shorturl.rapeit.net
    * imgpu.com
    * wpc8.com
* changed
    * we have logo now, thanks to [Josh Axey](https://twitter.com/Josh_Axey)

## 5.4.0

* fixed
    * configuraion menu
    * mantap.in
    * binbox.io
* added
    * imagelook.org
    * putlocker.com
    * imgtaxi.com
    * pornimagex.com

## 5.3.0

* fixed
    * dl-protect.com
    * binbox.io
* added
    * imgclick.net
    * ericsony.com
    * imgbanana.com
    * imgtwyti.com
* removed
    * imgdollar.com
    * pic.re
    * imagebucks.com

## 5.2.0

* fixed
    * dl-protect.com
* added
    * binbox.io
    * imgrun.net

## 5.1.0

* fixed
    * configuration page error
    * sylnk.net
* added
    * 4shared.com
    * linkshrink.net

## 5.0.0

* changed
    * rename project
    * detect adf.ly if possible
    * add lite version
* fixed
    * sh.st
    * pixroute.com
* added
    * dl-protect.com
    * mirrorupload.net
    * firedrive.com
    * imgsee.me
    * ethi.in
    * mirrorcreator.com
    * sylnk.net
    * 1tk.us

## 4.42.3

* fixed
    * update some metadata

## 4.42.2

* fixed
    * some typo

## 4.42.1

* fixed
    * sh.st
    * pixroute.com

## 4.42.0

* fixed
    * 1pics.ru
    * 08lkk.com
* added
    * photoup.biz
    * 1dl.biz
    * anonymbucks.com
    * mantap.in
* removed
    * imgskull.info

## 4.41.0

* fixed
    * pic.re
    * imglocker.com
    * imagebucks.biz
    * imagezilla.net
* added
    * imgblow.com

## 4.40.3

* fixed
    * lienscash.com

## 4.40.2

* fixed
    * Some problem with GreaseMonkey 2.0 on Firefox 29

## 4.40.1

* fixed
    * imgmega.com

## 4.40.0

* fixed
    * imagebucks.biz
* added
    * shortin.tk

## 4.39.0

* fixed
    * imgmaster.net
* added
    * img-view.net
    * mt0.org
* removed
    * pixpal.net
    * images.woh.to

## 4.38.0

* fixed
    * some issue on linkbucks.com
    * 08lkk.com
* added
    * picexposed.com
    * imglemon.com
    * pronpic.org
    * imgseeds.com
    * imagebucks.biz

## 4.37.2

* fixed
    * adf.ly issue with Ghostery

## 4.37.1

* fixed
    * bc.vc

## 4.37.0

* fixed
    * imgspice.com
    * dh10thbvu.com
    * add an API to deal with Firefox 30+ (a.k.a. the release of content script breaker)
    * trying to avoid reloading on linkbucks.com
    * sh.st
* added
    * vava.in
    * imgspot.org
    * link-protector.com

## 4.36.0

* fixed
    * pixliv.com
    * imglocker.com
* added
    * img.yt
    * moe.god.jp

## 4.35.1

* fixed
    * grave build script bugs

## 4.35.0

* fixed
    * ad7.biz
    * strip comments in production code
    * resource loading issue
* removed
    * cloudimg.net
* added
    * imgmega.com
    * wzzq.me
    * upan.so
    * gxp.so
    * 08lkk.com
    * pic.re
    * pixliv.com
    * dl.animesave.tk

## 4.34.0

* fixed
    * cur.lv
    * link2dollar.com
* added
    * imgdream.net

## 4.33.0

* fixed
    * fundurl.com
    * dh10thbvu.com
* added
    * theholycross.link2dollar.com
* removed
    * linkbucksmedia.com
    * shr77.com

## 4.32.0

* changed
    * configuration page uses HTTPS by default
    * move to GitHub Pages
* fixed
    * imgsure.com
    * adlock.in -> adlock.org
    * catpic.biz
* added
    * imglocker.com
    * imgrex.com
* removed
    * imgcorn.com
    * hornyimage.com
    * fotohosting.net
    * 1to4.me
    * imagepremium.com
    * urlink.at
    * 4owl.info
    * adv.li
    * bilder-hochladen.net
    * cyberpics.net
    * digitalfrenzy.net
    * filedump.net
    * freeimagehosting.net
    * ibunker.us

## 4.31.0

* fixed
    * rdlnk.co
    * some issue on linkbucks
    * ysear.ch
    * adtr.im
    * xip.ir
    * adcrun.ch
    * some issue on adf.ly
* added
    * u2ks.com

## 4.30.0

* fixed
    * sh.st
* added
    * cpv.bz
    * shr44.com
    * shr55.com
    * cpv.acb.im
    * adf.animechiby.com
* removed
    * xlocker.net
    * gallery.jpavgod.com

## 4.29.0

* fixed
    * some issues on bc.vc
    * survey for adcrun.ch
    * adtr.im
    * ysear.ch
    * adb.ug
    * some issues on adf.ly
    * pixhub.eu
* added
    * ilix.in
    * safeurl.eu
    * 1tiny.net
    * miniurl.tk
    * apploadz.ru
    * adwat.ch
    * gx.si
    * ultshare.com
    * fundurl.com
    * pictureshoster.com
    * picturevip.com
    * pixsor.com
    * postimg.org
    * postimg.net
* removed
    * adli.pw
    * short.pk

## 4.28.1

* fixed
    * ad7.biz
    * cur.lv
    * some issues on linkbucks
    * img-zone.com

## 4.28.0

* fixed
    * noelshack.com
    * sh.st
    * pic-upload.de
* added
    * ysear.ch
    * picamatic.com
    * pic4you.ru
    * pic5you.ru
    * piccash.net
    * picp2.com
    * free.link2dollar.com
    * vzturl.com
    * adv.coder143.com
    * david.nhachot.info
    * dl.nhachot.info
    * fit.sh
    * zzz.gl
    * easyurl.net
    * atu.ca
    * clickthru.ca
    * goshrink.com
    * redirects.ca
    * readthis.ca
    * preview.rlu.ru
    * dapat.in
    * file.tamteo.com
    * n.shareme.in
    * typ.me
    * 01.nl
    * cun.bz
    * 2ty.cc
    * urlinn.com
    * adtr.im
    * xafox.com
    * vir.al
    * similarsites.com
    * oxyl.me
    * ad5.eu
    * kingofshrink.com
    * picstwist.com
    * ddl.animesave.com
    * u.shareme.in
    * dh10thbvu.com
* removed
    * rapeit.net

## 4.27.0

* fixed
    * 1be.biz
    * 1to4.me
    * 3ra.be
    * 4fun.tw
    * adjet.biz
    * adlot.us
    * ah-informatique.com
    * buzurl.com
    * urlcow.com
    * cli.gs
    * coin-ads.com
    * dd.ma
    * adb.ug
    * adf.ly
* added
    * pic2profit.com
    * imgurban.info
    * pixpal.net
    * my-link.pro
    * pic.apollon-fervor.com
    * adf.tuhoctoan.net
* removed
    * zpag.es
    * adultf.ly
    * cliquesbr.com.br
    * ddp.net
    * photoup.biz
    * imgwiev.tk
    * imgjav.tk
    * imgcoco.com

## 4.26.0

* changed
    * add configuration menu back
    * add server-side script source into repository
* fixed
    * imgskull.info
    * shr77.com
    * yooclick.com
* added
    * dragimage.org
    * imgfap.net
    * setlinks.us
    * 2i.cz
    * noelshack.com
    * xlink.me
    * prntscr.com
    * shrink.gs
    * aka.gr
    * tl7.us
    * buzurl.com
    * filoops.info

## 4.25.1

* fixed
    * directupload.net
    * cur.lv
    * ad7.us
    * adb.ug
    * adbla.us
    * adjet.eu
    * bc.vc
    * imgtube.net
    * hit.us
    * shortit.in
    * ssl.gs
    * urlwiz.com
    * wwy.me

## 4.25.0

* fixed
    * bulkimg.info
    * coin-ads.com
    * dd.ma
    * compability with userChrome.js + UserScriptLoader
* added
    * 08lkk.com
    * cf2.me
    * cf3.me
    * cf5.me
    * cf6.co
    * cf7.co
    * ex9.co
    * xt3.me
    * adbla.us

## 4.24.0

* fixed
    * sh.st
    * adf.ly
* added
    * rapeit.net
    * dd.ma
    * go.nicoblog-games.com
    * gamecopyworld.com
    * imgleech.com

## 4.23.0

* fixed
    * pic-upload.de
    * theseforums.com
    * ay.gy
    * adf.ly
* added
    * imgskull.info
    * imgcoin.net

## 4.22.1

* fixed
    * bc.vc

## 4.22.0

* fixed
    * shr77.com
* added
    * imgcoco.com
    * ay.gy
    * adjet.biz
    * linkbucksmedia.com
* removed
    * iiiii.in
    * ulmt.in
    * urlgator.com
    * linkgalleries.net
    * linkseer.net
    * picturesetc.net
    * qvvo.com
    * realfiles.net
    * seriousfiles.com
    * seriousurls.com
    * thesefiles.com
    * thesegalleries.com
    * thosegalleries.com
    * tinybucks.net
    * uberpicz.com
    * ubervidz.com
    * ubucks.net
    * ugalleries.net
    * urlpulse.net
    * zxxo.net

## 4.21.5

* fixed
    * bc.vc

## 4.21.4

* fixed
    * some linkbucks issues
    * bc.vc

## 4.21.3

* fixed
    * some adf.ly issues
    * yyv.co
    * shr77.com

## 4.21.2

* fixed
    * some linkbucks issues
    * adultf.ly
    * bc.vc

## 4.21.1

* fixed
    * some linkbucks issues

## 4.21.0

* fixed
    * some linkbucks issues
    * freeimgup.com
    * some adf.ly issue
* added
    * onlinepic.net
    * imgstudio.org
    * coin-ads.com
* removed
    * flickimg.com
    * hotimg.com
    * imgonion.com
    * imgmoney.com
    * hostpornpics.net
    * love69.org
    * imagehosting.gr
    * alafs.com

## 4.20.0

* fixed
    * allanalpass.com
    * some linkbucks issue
    * xlocker.net
    * help text in configuration page
* added
    * imgking.us
    * bulkimg.info
    * imgpaying.com
    * viidii.info
    * urlcow.com
    * miniurl.com
* removed
    * imagebanana.com
    * adfro.gs
    * juuh.de
    * javimage.us
    * javpicture.us
    * imgpo.st
    * imgurban.info
    * picup.in
    * shareimage.ro
    * javblog.biz
    * howtohemorrhoidscure.com
    * freeuploadimages.org
    * viidii.com

## 4.19.0

* added
    * hosturimage.com
    * imageheli.com
    * photoup.biz
    * img-zone.com
* changed
    * add "external server support" option
    * disable captcha support if above option disabled

## 4.18.0

* added
    * imgvault.pw
    * imagepong.info
    * imageback.info
    * imagebam.com
    * img.spicyzilla.com

## 4.17.0

* fixed
    * imageporter.com
* added
    * javblog.biz
    * imgspice.com

## 4.16.0

* added
    * damimage.com
    * cloudimg.net
    * catpic.biz
    * imgult.com
    * javpicture.us
    * imgflare.com
    * img3x.net

## 4.15.0

* added
    * shr77.com
    * npicture.net
    * overdream.cz
    * overpic.net
    * pic-money.ru

## 4.14.0

* added
    * imgsure.com
    * imgdollar.com
    * mrjh.org
    * myhotimage.com
    * mypixxx.lonestarnaughtygirls.com
* changed
    * re-organize source files

## 4.13.0

* added
    * xlocker.net
    * imgmaster.net
    * cliquesbr.com.br
    * imageview.me
    * 244pix.com
* removed
    * pornpicuploader.com
    * preview.jpavgod.com
    * sangjkay.biz
    * comicalpic.net
    * imagehost.thasnasty.com
    * kly.so
    * raksoyun.com
    * youlinking.com
    * tc.gg
    * eropix.me
    * freeporndumpster.com
    * bilurl.com
    * cl.my
    * imgah.com
    * imgpony.com
    * sexyimg.com
    * 1y.lt
    * biaiai.com
    * bih.cc
    * budurl.ru

## 4.12.0

* added
    * picup.in
    * keptarolo.hu
    * lostpic.net

## 4.11.0

* fixed
    * love69.org
* added
    * adf.acb.im
    * adf.sazlina.com
    * alien.apkmania.co
    * goto.adflytutor.com
    * dl.apkpro.net
    * adfly.itsrinaldo.net

## 4.10.0

* fixed
    * imgchili with deleted content
* added
    * ksn.mx
    * imgtheif.com
    * ipic.su
    * itmages.ru

## 4.9.0

* added
    * imgsavvy.com
    * imgsin.com
    * sh.st

## 4.8.1

* fixed
    * redirect policy on some sites

## 4.8.0

* added
    * imgbin.me
    * imgbox.com
    * imgcarry.com
    * imadul.com

## 4.7.0

* changed
    * add config: change_background, scale_image
* fixed
    * goimagehost.com
* remove
    * imagebam.com
* added
    * love69.org

## 4.6.0

* fixed
    * more normal links on adf.ly
    * wildcard matching rule
* added
    * imgadult.com

## 4.5.0

* fixed
    * normal links on adf.ly
* added
    * myam.me
    * kly.so
    * tc.gg

## 4.4.0

* removed
    * bridgeurl.com
* added
    * sangjkay.biz

## 4.3.0

* added
    * rijaliti.info
    * juuh.de
    * adjet.eu
    * adfro.gs
    * adb.ug
    * 1y.lt
    * ddp.net
    * hit.us
    * urlwiz.com
* removed
    * u.bb

## 4.2.1

* fixed
    * lix.in
    * link2you.ru
    * madlink.sk
    * coinurl.com
    * tr5.in

## 4.2.0

* added
    * adlot.us
    * 1to4.me
    * yooclick.com
    * ad7.biz
    * lix.in
    * link2you.ru

## 4.1.0

* fixed
    * urlcash
    * $.replace
    * coinurl.com
* added
    * picmoe.net
    * img.3ezy.net

## 4.0.0

* changed
    * add a fancy configuration page
    * split redirection stage to enhance speed
    * split image and link redirection
    * accept all url patterns
    * add test cases to test dom module

## 3.26.0

* added
    * imgnext.com
    * imagestime.com
    * imageup.ru

## 3.25.0

* added
    * imgjav.tk

## 3.24.1

* removed
    * urlvisa.com
* fixed
    * remove onbeforeunload event for every sites

## 3.24.0

* added
    * imageshost.ru
    * imageupper.com
    * imagevau.eu
    * imagezilla.net
    * imagik.fr
    * img1.imagilive.com
    * img.acianetmedia.com
    * img.deli.sh

## 3.23.1

* fixed
    * biaiai.com

## 3.23.0

* added
    * images.maxigame.by
    * imageshack.us

## 3.22.0

* added
    * imagebanana.com
    * imagehousing.com
    * imagenetz.de
    * imageno.com
    * imagenpic.com
    * imageontime.com
    * imagepix.org

## 3.21.0

* added
    * image18.org
    * imagedomino.com

## 3.20.0

* removed
    * imgjav.tk
* added
    * images.woh.to
    * hostpornpics.net
    * hotchyx.com
    * hotimages.eu
    * ifap.co
    * ifotos.pl
    * ima.so
    * image2you.ru

## 3.19.0

* added
    * fullimg.com
    * hostzi.com
    * gallerycloud.net
    * ghanaimages.co
    * gratisimage.dk
    * hornyimage.com
    * hostingfailov.com
    * hostingpics.net
    * hostpic.org

## 3.18.0

* added
    * fotosik.pl
    * fotoszok.pl
    * freakimage.com
    * freeimage.us
    * freeimagehosting.net
    * freeimgup.com

## 3.17.0

* added
    * d69.in
    * eropix.me
    * fastpics.net
    * filedump.net
    * flickimg.com
    * fotohosting.net
    * fotoo.pl

## 3.16.0

* fixed
    * imagefruit.com
* added
    * b4he.com
    * casimages.com
    * cubeupload.com
    * digitalfrenzy.net
    * dwimg.com
    * emptypix.com
    * reffbux.com
* removed
    * imgboo.me
    * imgpay.me
    * imageback.info
    * imagepong.info

## 3.15.0

* fixed
    * bilder-space.de
    * funkyimg.com
* removed
    * hostpics.info
* added
    * imagecherry.com
    * imagecurl.com
    * imagecurl.org
    * imageban.ru
    * imageban.net

## 3.14.0

* added
    * nixhelp.de
    * richlink.com

## 3.13.0

* added
    * 1pics.ru
    * 2i.sk
    * 2imgs.com
    * beeimg.com
    * bilder-space.de
    * blackcatpix.com
    * ref.so
    * thasnasty.com
    * chathu.apkmania.co
    * ultry.net
* changed
    * privide a blank page to change config

## 3.12.0

* changed
    * add configurations to enhance compatibility

## 3.11.1

* changed
    * rolling back bc.vc

## 3.11.0

* fixed
    * urlgator.com
* added
    * go2.me
    * nutshellurl.com
* changed
    * trying to optimize bc.vc loading

## 3.10.0

* fixed
    * riurl.com
    * linkbucks.com
    * short.pk
    * ichan.org
    * imgfantasy.com
    * imgwiev.tk
    * reducelnk.com
    * adli.pw
* added
    * urlgator.com
    * nsfw.in
    * bridgeurl.com
    * cli.gs
    * gkurl.us

## 3.9.0

* added
    * yep.it
    * url.ie
    * ah-informatique.com
    * depic.me
    * unfake.it
    * hotshorturl.com

## 3.8.0

* added
    * comyonet.com
    * durl.me
    * anonpic.com
    * cyberpics.net

## 3.7.0

* added
    * javimage.us
    * lnk.in
    * thinfi.com
    * urlms.com
    * vvcap.net

## 3.6.0

* changed
    * imgbabes.com
* fixed
    * sexyimg.com
    * sometimes TamperMonkey may not work
    * adf.ly lock page
* removed
    * imagecherry.com
    * ref.so
* added
    * iiiii.in
    * adultf.ly
    * robo.us
    * zo.mu
    * adli.pw

## 3.5.0

* fixed
    * cookie issues
* removed
    * adf.my.id
    * 4ks.net
    * mhz.me
    * urlsir.com
* added
    * tinyarrows.com

## 3.4.0

* fixed
    * exception's namespace
* added
    * euro-pic.eu
    * miragepics.com
    * fotolink.su
    * x.pixfarm.net
* changed
    * use resource to load css and background

## 3.3.0

* fixed
    * fix global scope for TamperMonkey's incomplete sandbox model
* added
    * imagehosting.gr
    * imgpay.me
* changed
    * image resizing and centering

## 3.2.2

* fixed
    * API error
    * imageporter.com
    * imagevenue.com

## 3.2.1

* fixed
    * duplicated rules
* changed
    * do not uglify script

## 3.2.0

* fixed
    * amateurfreak.org
    * imgnip.com
    * imgbar.net
    * imagescream.com
    * goimagehost.com
* added
    * imagefruit.com
    * cash4files.com
    * goneviral.com
    * freegaysitepass.com
    * peekatmygirlfriend.com
    * pornyhost.com
    * clb1.com
    * urlgalleries.com
    * urlcash.com
    * reducelnk.com

## 3.1.0

* added
    * imgboo.me
* fixed
    * broken replaceBody function

## 3.0.0

* removed
    * gzvd.info
    * image.torrentjav.net
    * youfap.com
    * baberepublic.com
    * hentaita.com
    * 9.bb
    * image69.us
    * jpdown.info
    * pushba.com
    * imgwoot.com
    * hosterbin.com
    * ligasampiona.com
    * imagejumbo.com
    * imgtrick.com
* changed
    * split script to parts

## 2.25.1

* fixed
    * linkbucks
    * urlz.so
    * imgbabes.com
    * funkyimg.com
    * imgonion.com

## 2.25.0

* fixed
    * ulmt.in
* added
    * urlz.so
    * ity.im

## 2.24.1

* fixed
    * cl.my
    * broken loop on Chrome

## 2.24.0

* fixed
    * adv.li
    * turboimagehost.com
    * bc.vc
    * pixhost.org
    * pics-money.ru
    * javelite.tk
* added
    * go.phpnulledscripts.com
* removed
    * advertisingg.com

## 2.23.0

* added
    * megaline.co
    * lienscash.com

## 2.22.1

* fixed
    * ibunker.us

## 2.22.0

* fixed
    * imgbabes.com
    * adlock.in
    * gallery.jpavgod.com
* added
    * yfrog.com
    * dumppix.com
    * subirimagenes.com
    * screenlist.ru
    * freeporndumpster.com
    * hotimg.com
    * freebunker.com
    * ibunker.us
    * picshare.geenza.com
* removed
    * adjoin.me
    * linkbee.com
    * shortit.in
    * picjav.net

## 2.21.0

* added
    * imgbabes.com
    * bat5.com
    * detonating.com
    * urlcash.org
    * looble.net
    * xxxs.org
    * celebclk.com
    * eightteen.com
    * smilinglinks.com
    * ulmt.in
    * cl.my
    * budurl.ru

## 2.20.0

* added
    * adv.li
    * cf.ly
    * xip.ir
    * seomafia.net
    * 4fun.tw
    * imagesnake.com

## 2.19.0

* added
    * howtohemorrhoidscure.com
    * p.pw
    * 3ra.be
    * urlsir.com
    * urlvisa.com
    * biaiai.com
    * bilurl.com
    * pixroute.com
    * adf.my.id
    * raksoyun.com
    * riurl.com
    * stash-coins.com
    * ref.so
    * rdlnk.co

## 2.18.3

* fixed
    * adf.ly
    * madlink.sk

## 2.18.2

* fixed
    * adlock.in

## 2.18.1

* fixed
    * bc.vc

## 2.18.0

* added
    * short.pk
    * bih.cc
    * mhz.me
    * tr5.in
    * link.tl
    * ssl.gs
    * hentai-hosting.com
    * z.gs
    * cur.lv
    * coinurl.com
    * url.fm
    * adlock.in

## 2.17.0

* added
    * funkyimg.com
    * shareimage.ro
    * pornpicuploader.com
    * imagepremium.com
    * freeuploadimages.org
    * tinypic.com
    * imagearn.com
    * bildr.no
    * bilder-upload.eu
    * bild.me
    * bayimg.com
    * wwy.me
    * shortit.in
    * fly2url.com
    * zpoz.net
    * 4ks.net
    * youlinking.com
* fixed
    * adf.ly
    * adcrun.ch
* removed
    * imagerabbit.com
    * s21.imgtube.us

## 2.16.0

* added
    * fastpic.ru

## 2.15.0

* added
    * imgcorn.com
    * croftimage.com
    * imageback.info
    * imagepong.info
* fixed
    * imagecorn.com
    * imgwoot.com
    * imagedecode.com

## 2.14.0

* added
    * pic-upload.de
    * bilder-hochladen.net
* fixed
    * abload.de
    * directupload.net

## 2.13.1

* fixed
    * adf.ly

## 2.13.0

* added
    * qrrro.com
* fixed
    * 1be.biz

## 2.12.1

* fixed
    * adf.ly
    * imgnip.com

## 2.12.0

* added
    * 1be.biz
    * pixup.us

## 2.11.0

* added
    * adultmove.info
    * h-animes.info
    * hosterbin.com
    * imagefolks.com
    * imagecandy.net
    * imagechili.net
    * imgtiger.com
    * imgpony.com
    * imgtrick.com
    * imgtube.net
* fixed
    * imgcloud.co
* removed
    * 2owl.net
    * kissdown.com

## 2.10.0

* added
    * goimagehost.com
    * hostpics.info
    * imagescream.com
    * imgfantasy.com
    * imgcloud.co
    * imagejumbo.com
    * imgnip.com
    * x45x.info
* fixed
    * imagerabbit.com
    * imgwiev.tk
* deprecated
    * games8y.com
    * kissdown.com


## 2.9.0

* added
    * imgah.com
* fixed
    * pics-money.ru
    * imgpo.st
    * imgserve.net


## 2.8.1

* fixed
    * fix wrapped body style
    * imgah.com


## 2.8.0

* added
    * comicalpic.net
    * image.torrentjav.net
    * preview.jpavgod.com
    * sexyimg.com
    * zeljeimage.com
    * amateurfreak.org
    * ligasampiona.com
* change
    * centralize wrapped image
    * remove timer event for wrapped body
    * run at document start


## 2.7.3

* fixed
    * imgah.com


## 2.7.2

* change
    * Always disable popup windows


## 2.7.1

* fixed
    * image69.us
    * zonezeedimage.com


## 2.7.0

* added
    * imagepicsa.com
* fixed
    * imagecherry.com
    * imgmoney.com
    * imgonion.com
    * imgrill.com
* change
    * Add log on error
    * indention style changed


## 2.6.2

* fixed
    * picjav.net
    * image69.us


## 2.6.1

* fixed
    * GreaseMonkey auto update problem


## 2.6.0

* added
    * abload.de
    * imgbar.net
    * imgwoot.com
* fixed
    * imagedecode.com


## 2.5.0

* added
    * advertisingg.com
    * imagebam.com
    * gallery.jpavgod.com
* fixed
    * bc.vc
* changed
    * redirect to image itself for some sites


## 2.4.0

* added
    * zonezeedimage.com
* fixed
    * jpdown.info
* changed
    * redirect to image itself for some sites


## 2.3.0

* added
    * pixhub.eu
    * jpdown.info
    * iamgedecode.com
    * imgah.com
* fixed
    * 4owl.info


## 2.2.0

* added
    * imgurban.info
    * directupload.net
    * picfox.org
    * javelite.tk
    * imgmoney.com
* fixed
    * 4owl.info


## 2.1.2

* fixed
    * really fix url patterns in metadata block


## 2.1.1

* fixed
    * GreaseMonkey install problem


## 2.1.0

* added
    * 4owl.info
    * bc.vc (shortcut)
    * s21.imgtube.us
* fixed
    * adf.ly
* changed
    * use match instead of include


## 2.0.1

* fixed
    * imageporter.com

## 2.0.0

* added
    * picjav.net/x
    * imagecorn.com
    * imagehosting.2owl.net
    * imgdino.com
* fixed
    * adf.ly
        * remove iframe
    * gzvd.info
        * don't redirect if picture was removed
    * hentaita.com
        * don't redirect if picture was removed
* changed
    * introduced more rules to match sites


## 1.1.2

* fixed
    * picjav.net


## 1.1.1

* fixed
    * picjav.net/picjav2


## 1.1.0

* added
    * hentaita.com
    * imgonion.com
    * imgrill.com
    * picjav.net/picjav2
    * imagecherry.com
* fixed
    * image69.us
        * fix URL matching
    * picjav.net
        * fix URL matching

* changed
    * drop String rules support
    * pass captured RegExp strings into action
    * use strict mode in whole script


## 1.0.1

* added
    * image69.us
    * gzvd.info
    * picjav.net
* fixed
    * imagetwist.com
        * remove fullscreen overlay
* changed
    * add @updateURL and @downloadURL in metadata


## 1.0.0

* initial release<|MERGE_RESOLUTION|>--- conflicted
+++ resolved
@@ -1,6 +1,7 @@
 ## TBA
 
-<<<<<<< HEAD
+* fixed
+    * fastpic.ru
 * added
     * futurefoundationngo.com
     * ijobanana.xyz
@@ -13,10 +14,6 @@
     * openload.link
     * smwebs.xyz
     * subetenews.com
-=======
-* fixed
-    * fastpic.ru
->>>>>>> 356e94c7
 
 ## v7.4.0
 
