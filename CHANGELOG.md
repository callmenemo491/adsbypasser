## TBA

* fixed
<<<<<<< HEAD
* added
    * 3rab-cash.com
    * blogginggyanbox.com
    * buyitonline.store
    * cuee.io
    * cuturl.in
    * gifsis.com
    * giga74.com
    * idsly.net
    * imagescanner.cc
    * imgcloud.pw
    * li-nkz.com
    * lpe.pw
    * marivelkece.xyz
    * multiimg.com
    * nekopoi.ga
    * oload.club
    * openload.pw
    * payskip.org
    * picstate.com
    * pinkhindi.com
    * postimg.cc
    * shln.pw
    * srtfly.com
    * yourtechguider.com
=======
    * 22pixx.xyz
    * mykinggo.com
    * win4cut.com
* added
>>>>>>> 1c53ab82
* removed

## v6.28.0

* fixed
    * greget.space
* added
    * 8o.ee
    * buy-in-599rs.win
    * cyahealth.com
    * eatings.stream
    * ershadat.com
    * idsly.org
    * link5s.co
    * linku.us
    * safelinkreviewx.com
    * xemlink.net
    * z2i.com
* removed
    * pixsense.net
    * safelinkconverter2.com
    * safelinkreviewer.com
    * safelinksreview.com

## v6.27.0

* fixed
    * linkdrop.net
    * 1be.biz
* added
    * businessiss2.info
    * link2link.cf
    * lonelymoon.net
    * megaurl.link
    * skipurls.com
    * smarteasystudy.com
    * stt.awsubs.co

## v6.26.0

* fixed
    * imgfile.net
    * xxxwebdlxxx.org
* added
    * awsubsco.ml
    * clk.ink
    * cuio.io
    * irisvera.com
    * oload.fun
    * plantaheim.com
    * probusinesshub.com
    * pss.pw

## v6.25.0

* fixed
    * 22pixx.xyz
    * spacetica.com
* added
    * adsrt.me
    * e2s.cc
    * glory-link.com
    * idnation.net
    * lwt.pw
    * picbaron.com
    * stfly.press
    * teknologilink.com
    * zutrox.link

## v6.24.0

* added
    * 1ink.info
    * clk.icu
    * healthtod.com
    * shortly.xyz

## v6.23.0

* fixed
    * fastpic.ru
    * oturl.com
* added
    * shtlink.co
    * won.pe

## v6.22.0

* fixed
    * imgoutlet.pw
* added
    * 22pixx.xyz
    * adzurl.cf
    * cutpaid.com
    * naturalhealthy.xyz
    * oload.cc
    * shortglobal.com
    * tpx.me
    * vnurl.xyz
    * xxx.sexex.xyz

## v6.21.0

* fixed
    * beeimg.com
    * imagetwist.com
    * imgoutlet.pw
    * imgprime.com
    * picmoza.com
* added
    * autoride.pw
    * javtor.com
    * oload.cloud
    * topurl.net

## v6.20.0

* fixed
    * adsrt.com
    * bolaoke.club
    * sehatsegar.net
    * imagetwist.com
* added
    * akoam.net
    * drivefiles.bid
    * drive.jepitkertas.com
    * link4win.net
    * linksad.net
    * swzz.xyz
* removed
    * akoam.com

## v6.19.0

* fixed
    * autolinkach.com
    * bolaoke.club
    * davinsurance.com
    * psl.pw
* added
    * adskipme.com
    * cll.press
    * fmlawkers.club
    * hexafile.net
    * indexmovie.club
    * insurance-waifu.cf
    * javlibrary.com
    * link4win.com
    * picclock.ru
    * picmoza.com
    * shrtfly.net
    * skyinsurance.ml
    * spacetica.com
    * speedcar.club
    * telolet.in
* removed
    * susutinv2.com

## v6.18.0

* fixed
    * itiad.com
    * mirrored.to
* added
    * 123link.pro
    * cashat.net
    * cutsouf.com
    * dawnstation.com
    * flylink.io
    * imgant.com
    * link.tl
    * linkvip.tk
    * lnkshrnk.net
    * niagoshort.com
    * picpic.online
    * rhvgmritmziwcm.net
    * short2win.net
    * ujv.al
    * ujv.me
    * win4cut.com

## v6.17.0

* fixed
    * linkdrop.net
* added
    * awcar.icu
    * converthinks.xyz
    * davinsurance.com
    * fiuxy.bz
    * getinfos.net
    * getlink.pw
    * imageblinks.com
    * imgdew.pw
    * imgmaze.pw
    * imgtown.pw
    * imgview.pw
    * onepiece-ex.com.br
    * s.yukisubs.com
* removed
    * imgdew.com
    * imgmaze.com
    * imgtown.net
    * imgview.net

## v6.16.0

* fixed
    * coshink.co
    * mirrored.to
* added
    * adcoin.me
    * clk.sh
    * hdmoza.com
    * imgjazz.com
    * linkach.com
    * linktor.io
    * lyon.kim
    * skips.link
    * za.gl

## v6.15.0

* fixed
    * cut-earn.com
    * cutearn.ca
    * link-zero.com
    * payskip.me
    * plantaheim.web.id
* added
    * 22pixx.xyz
    * autech.xyz
    * cut-win.com
    * gocitlink.com
    * idsly.bid
    * licklink.net
    * mirrored.to
    * mykinggo.com
    * sweetlantern.com
    * tinylinks.net
    * vivads.net
    * wicr.me

## v6.14.0

* fixed
    * anjay.info
    * bit-url.com
    * catcut.net
    * coinlink.co
    * imagetwist.com
    * mirrorcreator.com
    * moesubs.com
* added
    * by6dk.com
    * dwindly.io
    * foxurl.net
    * glinks.me
    * imageko.com
    * intercelestial.com
    * itiurl.co
    * kurosafe.menantisenja.com
    * kurosafe.online
    * kurosafe.website
    * kuylink.com
    * losstor.com
    * met.bz
    * payskip.me
    * sehatsegar.net
    * tetew.info
    * tokenfly.pw
* removed
    * lix.in
    * zintata.com

## v6.13.0

* fixed
    * earnbig.ca
    * gg-l.xyz
    * imagebam.com
    * lifesurance.info
    * ourl.io
    * petty.link
    * pnd.tl
    * shrinkearn.com
    * spaste.com
    * tl.tc
    * wi.cr
* added
    * admew.com
    * anjay.info
    * bolaoke.club
    * businessforyouand.me
    * designmyhomee.com
    * earn-url.com
    * eklink.net
    * id-securelink.xyz
    * kakkoiisafe.us
    * likn.xyz
    * linkexa.com
    * link-zero.com
    * novaenreta.space
    * shon.xyz
    * shrtfly.com
    * simaholina.xyz
    * skinnycat.net
    * sloomp.space
    * tiny.ec
    * tny.ec
    * tojros.tk
    * turkdown.com
* removed
    * 244pix.com
    * adlock.org
    * b4he.com
    * bilder-space.de
    * buzurl.com
    * cash4files.com
    * cf2.me
    * cf3.me
    * cf5.me
    * cf6.co
    * cf7.co
    * dd.ma
    * dh10thbvu.com
    * dwimg.com
    * ex9.co
    * fapoff.com
    * galleries.bz
    * goneviral.com
    * gxp.so
    * hashe.in
    * hit.us
    * hornywood.tv
    * ilovebanten.com
    * imagescream.com
    * imgchili.com
    * imgchili.net
    * imgdiamond.com
    * imghere.net
    * imgsmile.com
    * ironimg.net
    * kokemoon.com
    * link-earn.com
    * link2you.ru
    * linkhits.us
    * lovechix.com
    * megaline.co
    * miniurl.tk
    * picbucks.com
    * picturescream.asia
    * picturescream.com
    * postscreens.info
    * shark.vn
    * theseforums.com
    * tnabucks.com
    * topload.pro
    * tubeviral.com
    * u2ks.com
    * ultrafiles.net
    * urlst.me
    * x45x.info
    * xip.ir
    * xiw34.com
    * xt3.me
    * zbqhfbetlmni.net
    * zff.co

## v6.12.0

* fixed
    * videogamesblogger.com
    * viidii.info
    * gameinfo.pw
    * megaurl.in
    * cuon.io
    * gsurl.me
    * sehatlega.com
    * apasih.pw
    * icutit.ca
    * adpop.me
* added
    * itiad.com
    * prnt.sc
    * imgmass.com
    * shrten.xyz
    * crus.io
    * 4cut.io
    * imageshimage.com
    * imgrock.pw
    * koylinks.win
    * tr.link
    * oload.download
    * taive.in
    * payshorturl.com
    * oturl.com
    * loadurl.com
    * vinaurl.net
    * lopte.pro
    * man2pro.com
    * urltips.com
    * raolink.com
    * imgbalana.com
* removed
    * x.pixfarm.net
    * vvcap.net
    * imageontime.com
    * imagepicsa.com
    * imagehorse.com
    * zonezeedimage.com
    * zeljeimage.com
    * croftimage.com
    * myhotimage.com
    * bokimage.com
    * imgnext.com
    * img.spicyzilla.com
    * imgtwyti.com
    * imgxyz.com
    * imgdevil.com
    * imgban.com
    * imgpu.com
    * imgbeer.com
    * imgwet.com
    * imgnimz.com
    * imgbinbou.com
    * img22.com
    * imgcover.com
    * imgblank.com
    * imgreality.com
    * img-zone.com
    * img-uploads.com
    * imgblow.com
    * img4sharing.com
    * imagefolks.com
    * freephotohostin.com
    * imgult.com
    * xxximagenow.com
    * xxxsparrow.com
    * playimg.com
    * picstwist.com
    * ericsony.com
    * uplimg.com
    * lexiit.com
    * thumbnailus.com
    * newimagepost.com
    * fapingpics.com
    * i.imgslip.com
    * hentai.imgslip.com
    * goimge.com
    * nimplus.com
    * nudeximg.com
    * imgcoin.net
    * imgfap.net
    * imgcandy.net
    * imgmaster.net
    * imgrun.net
    * imgboom.net
    * imgpics.net
    * imagesouls.net
    * imagelaser.net
    * picture-bang.net
    * project-photo.net
    * pix-link.net
    * golfpit.net
    * shotimg.org
    * adultimg.org
    * dragimage.org
    * imgmag.co
    * bulkimg.info
    * photo-up.info
    * myimg.info
    * img-pop.info
    * vava.in
    * pixxx.me
    * picspornfree.me
    * imgload.me
    * fapat.me
    * pic2pic.ru
    * 24avarii.ru
    * loftlm.ru
    * 18pron.ru
    * imgplus.ru
    * imgease.re
    * goimg.xyz
    * pic2pic.site
    * sxpics.nl
    * darpix.desi
    * pic4you.top
    * imgsen.se
    * imgtwyti.net
    * imgtwyti.com
    * hentai-baka.com
    * jav-hentai.host
    * img-hentai.host
    * hentai-king.host
    * img-king.xyz
    * imgbb.net
    * imgtor.pw
    * imageporn.eu
    * imgzizi.xyz
    * 08lkk.com
    * greenpiccs.com
    * pornimagex.com
    * pixhub.eu
    * picmoe.net
    * pic2profit.com
    * picp2.com
    * imgrex.com
    * img3x.com
    * imagevau.eu
    * img.deli.sh
    * imgsicily.it
    * pictureshoster.com
    * javcity.com
    * imgtheif.com
    * imgsure.com
    * imguniversal.com
    * imgpaying.com
    * imgmega.com
    * imgzeus.com
    * imgmaid.net
    * imzdrop.com
    * imgdrive.co
    * cuteimg.cc
    * imgtiger.org
    * imggold.org
    * myimg.club
    * foxyimg.link
    * coreimg.net
    * chronos.to
    * imgnova.xyz
    * hentai-hot.xyz
    * hentai-king.online
    * imglocker.com
    * imgleech.com
    * img.pornleech.com
    * imgsense.com
    * imagebic.com
    * daily-img.com
    * picangel.in
    * imgbin.me
    * img3x.net
    * img24.org
    * imagik.fr
    * hostingfailov.com
    * imagecherry.com
    * fotoszok.pl.com
    * picturevip.com
    * uploadimage.eu
    * anonpic.com
    * imagepix.org
    * imageheli.com
    * imgtube.net
    * pixliv.com
    * imagearn.com
    * image18.org
    * hentaimg.com
    * ghanaimages.co
    * blackcatpix.com
    * fastpics.net
    * ifap.co
    * avenuexxx.com
    * 2imgs.com
    * xlink.me
    * wzzq.me
    * victly.com
    * upan.so
    * ultshare.com
    * typ.me
    * dlneko.com
    * dlneko.net
    * dlneko.org
    * rumahsimpel.com
    * safelinkair.com
    * healthygress24.ga
    * kombatch.amankan.link
    * gadget14.pw
    * auto14.pw
    * nar-04.tk
    * gadget13.com
    * autorp.us
    * anisubsia.tk
    * insurance1.tech
    * freeanimeonline.xyz
    * shorten.id
    * getcomics.gq
    * miuitutorial.gq
    * awsubs.cf
    * awsubsco.ga
    * satuasia.com
    * tawaku.com
    * link.filmku.net
    * muucih.com
    * telolet.in
    * designinghomey.com
    * sinopsisfilmku.com
    * sidespace.net
    * erogedownload.net
    * otoviral.racing
    * sipkur.us
    * aw-games.net
    * ww3.manteb.in
    * streamingfrench.net
    * stash-coins.com
    * srnk.co
    * smll.io
    * shortskip.com
    * shortenurl.tk
    * pengaman.link
    * urlgo.gs
    * shink.in
    * qaafa.com
    * digg.to
    * short.est
    * setlinks.us
    * robo.us
    * riurl.com
    * rijaliti.info
    * reffbux.com
    * rapeit.net
    * oxyl.me
    * ohleech.com
    * mt0.org
    * moe.god.jp
    * moesubs.akurapopo.pro
    * dl.nsfk.in
    * madlink.sk
    * mantap.in
    * mantab.in
    * mantep.in
    * manteb.in
    * st.oploverz.net
    * awaremmxv.com
    * looy.in
    * loook.ga
    * lnx.lu
    * lnk.in
    * indexmovie.me
    * ilix.in
    * priva.us
    * leechbd.tk
    * link-protector.com
    * link2dollar.com
    * cvc.la
    * boxcash.net
    * anonymbucks.com
    * 3ra.be
    * 2ty.cc
    * adjet.biz
    * adfe.es
    * dereferer.website
    * dikit.in
    * elde.me
    * ethi.in
    * fit.sh
    * fundurl.com
    * gca.sh
    * repla.cr
    * go2.me
    * linkajc.com
    * link5s.com
    * fastdecode.com
    * linkdolar.xyz
    * linkpaid.net
    * dapat.in
    * cf.ly
    * link.animagz.org
    * gunting.in
    * linc.ml
    * adcrun.ch
    * 1tk.us
    * adbla.us
    * tl7.us
    * gx.si
    * adwat.ch
    * fly2url.com
    * urlwiz.com
    * ultry.net
    * wwy.me
    * myam.me
    * ssl.gs
    * srk.gs
    * cun.bz
    * vizzy.es
    * kazan.vc
    * linkcash.ml
    * adtr.im
    * goolink.me
    * earningurl.com
    * sflnk.me
    * 3rabshort.com
    * adlink.guru
    * cypt.ga
    * filesbucks.com
    * elink.link
    * payurl.me
    * url.ht
    * pir.im
    * bol.tl
    * adfly.tc
    * kokemoon.com
    * top9space.com

## v6.11.0

* fixed
    * adf.ly
    * 123link.pw
    * 1dl.biz
    * 1be.biz
    * cut4links.com
    * tmearn.com
    * clik.pw
* added
    * adsvy.com
    * vnurl.net
    * short2win.com
    * dz4link.com
    * royurls.bid
    * gameinfo.pw
    * adshort.co
    * tocdo.in
    * iiv.pl
    * animeforce.stream
    * oload.win
* removed
    * freegaysitepass.com
    * fuestfka.com
    * deb.gs
    * sexpalace.gs
    * dumppix.com
    * postimg.net
    * imageview.me
    * hentai-hosting.com
    * javtotal.com
    * imgurban.info
    * d69.in
    * images.maxigame.by
    * gratisimage.dk
    * npicture.net
    * onlinepic.net
    * imgurx.net
    * z.gs
    * adultmove.info
    * reducelnk.com
    * amy.gs
    * any.gs
    * dyo.gs
    * imgdream.net
    * imgnm.net
    * imgsilo.net
    * imgsoo.net
    * imagepearl.com
    * imagecrest.com
    * itmages.ru
    * 1pics.ru
    * javelite.tk
    * crd.ht
    * adshort.im
    * adshort.pro
    * adshort.in
    * daily-img.com
    * img-365.com
    * 365-img.com
    * xxx.porn0day.com
    * picamatic.com
    * ehdwallpapers.org
    * imgdomino.com
    * emptypix.com
    * imageleon.com
    * sexyxpixels.com
    * gallerysense.se
    * gallerynova.se
    * maxmirror.com
    * larashare.com
    * iori.us
    * firedrive.com
    * arab.sh
    * anafile.com
    * ysf.pl
    * zo.mu
    * zzz.gl
    * mypixxx.lonestarnaughtygirls.com
    * h-animes.info

## v6.10.0

* fixed
    * mirrorcreator.com
    * imgadult.com
    * imgwallet.com
    * imgtaxi.com
    * telondasmu.com
    * imgprime.com
    * clk.press
    * short.pe
    * urlcloud.us
    * ourl.io
    * linkdrop.net
    * adf.ly
* added
    * cutl.in
    * cut4link.com
    * mikymoons.com
    * twik.pw
    * spamlink.org
    * pnd.tl
    * top9space.com
    * mylink.zone
    * 3bst.co
    * shortit.ca
    * 3rabcut.com
* changed
    * recaptcha for spaste.com
* removed
    * clictune.com
    * susutin.com
    * shortit.in

## v6.9.0

* fixed
    * openload.co
* added
    * imgfile.net
    * henpoi.lompat.in
    * aw-games.net
    * viralukk.com
    * clk.press
    * pixxxels.cc
    * imx.to
    * pixhost.to
    * gsul.me
    * getsl.me
    * gsur.in
    * cutearn.ca
    * earnbig.ca
    * shrt10.com
    * ur.ly
    * urly.mobi
    * apasih.pw
    * ewa.ac
* removed
    * pixxxels.org
    * img.yt
    * pixhost.org

## v6.8.0

* fixed
    * imagepearl.com
    * imgdrive.net
    * shink.me
* added
    * shark.vn
    * safelinku.net
    * kokemoon.com
    * earn-guide.com
    * oload.site
    * icutit.ca
    * psl.pw
    * mylink.zone
    * shortad.cf
    * pic.hotimg.site
    * zbqhfbetlmni.net
    * greget.space
    * shrinkearn.com
    * petty.link
* removed
    * jzrputtbut.net

## v6.7.0

* fixed
    * imgprime.com
    * openload.co
    * coinlink.co
    * clictune.com
    * trlink.in
* added
    * 123link.pw
    * gurl.ly
    * adpop.me
    * wi.cr
    * short.pe
    * srt.am
    * linkrex.net
    * coshink.co
    * urlcloud.us
    * 3rabshort.com
    * gsul.me
    * getsl.me
    * adbitly.in
    * gg-l.xyz
    * mitly.us
    * tui.click
    * gsur.in
    * shink.xyz
    * mlink.club
    * dzurl.ml
    * zlshorte.net
    * igram.im
    * gram.im
    * wolink.in
    * bit-url.com
    * git.tc
    * link4.me
    * premiumzen.com
    * megaurl.in
    * siotong.com
    * siherp.com
    * otoviral.racing
    * lifesurance.info
    * cut4links.com
    * plantaheim.web.id
    * imagexport.com
    * adshort.pro
    * cut-w.in
    * cut-earn.com
    * cuon.io
    * zeiz.me
    * adsrt.com
    * imgfresh.info
    * 1ink.cc
    * jurl.io
    * adslink.pw
* removed
    * zez.io
    * coshurl.co

## v6.6.0

* fixed
    * clictune.com
    * adyou.me
    * imgrock.info
    * imgdew.com
* added
    * ourl.io
    * cutwin.com
    * cutwi.in
    * adyou.co
    * imgsky.net
    * picker-click.ru
    * imgoutlet.pw
* removed
    * imgoutlet.co
    * link.tl

## v6.5.0

* fixed
    * linkdrop.net
* added
    * adbilty.me
    * oke.io
    * susutinv2.com
    * njiir.com
* removed
    * zytpirwai.net

## v6.4.1

* fixed
    * lite edition bug

## v6.4.0

* fixed
    * ally.sh
    * idsly.com
* added
    * GreaseMonkey v4 support
    * oload.stream
    * 123link.co
    * 123link.press
    * adshort.im
    * p0xpicmoney.ru
    * compartiendofull.net
    * l2s.io
    * curs.io
    * clik.pw
    * weefy.me
    * coshurl.co
* removed
    * adshort.co

## v6.3.0

* fixed
    * imgrock.info
    * imagecrest.com
    * clictune.com
* added
    * imghost.top
    * croea.com
    * xxx.pornscreen.xyz
    * imgpart.com
    * shink.me
    * oload.info
    * 123link.io
* removed
    * 123link.top

## v6.2.1

* fixed
    * mirrorcreator.com
    * configuration page

## v6.2.0

* fixed
    * sipkur.us
* added
    * xxxwebdlxxx.org
    * u2s.io
    * imagespicy.site
    * linclik.com
    * link-earn.com
    * autolinkach.com
    * zez.io
    * adbull.me
    * adshort.co
    * adshorte.com

## v6.1.4

* fixed
    * legacy browser support

## v6.1.3

* fixed
    * adf.ly

## v6.1.2

* fixed
    * bc.vc
    * jzrputtbut.net

## v6.1.1

* fixed
    * configuration page
    * 55888.eu
    * ouo.io
    * spaste.com

## v6.1.0

* changed
    * Trying to fix compatibility to Violentmonkey
* fixed
    * ouo.io
    * imgdrive.net
    * fas.li
    * adf.ly
    * prntscr.com
    * short.am
    * urlcash.net
    * idsly.com
* added
    * imgrock.info
* removed
    * imgrock.net

## v6.0.0

* changed
    * rewrite to ES7
    * rewrite build system

## v5.73.0

* fixed
    * techfunda.net
    * imgseed.com
    * imagecrest.com
    * imagetwist.com
    * shink.in
* added
    * topload.pro
    * jzrputtbut.net
    * telondasmu.com
    * acidimg.cc

## v5.72.0

* fixed
    * pronpic.org
    * safelinkreviewer.co
    * linkshrink.net
    * imgwallet.com
* added
    * imgoutlet.co
* removed
    * igg-games.com

## v5.71.0

* fixed
    * short.am
    * xlink.me
    * xxx.porn0day.com
    * pic4you.ru
    * pic5you.ru
    * keptarolo.hu
    * h-animes.info
    * adultmove.info
    * imgult.com
    * imagenpic.com
    * shrink-service.it
* added
    * short.awsubs.me
    * imgreality.com
    * corneey.com
    * ceesty.com
    * destyy.com
    * festyy.com
    * gestyy.com
* removed
    * leechpremium.space
    * empireload.com
    * loadsanook.com
    * a.pomf.se
    * yfrog.com

## v5.70.0

* fixed
    * ad7.biz
    * bc.vc
    * imagepearl.com
    * imagecrest.com
    * prevent loop if it failed to update configurations
* added
    * imgtorrnt.in
    * mylink.us
* removed
    * mirrorupload.net
    * dewaurl.com
    * imageberyl.com
    * cuzle.com
    * forbes.com
    * comicon.com.br
    * ichan.org
    * free-tv-video-online.info
    * linkarus.com

## v5.69.0

* fixed
    * imgrock.net
    * ah.pe
    * Tampermonkey compatibility for Firefox
* added
    * earningurl.com
    * adshort.in
    * linkhits.us
    * clkmein.com
    * awsubsco.ga
    * autorp.us

## v5.68.2

* fixed
    * adf.ly sub-domains

## v5.68.1

* fixed
    * script error

## v5.68.0

* fixed
    * adf.ly
    * link.tl
    * blogspot.com
* added
    * adfu.us
    * short.awsubs.co
    * ww2.awsubs.co
    * ima.gy
    * erogedownload.net
    * linkpoi.in
    * telolet.in
    * mirrorfilehost.com
    * short.pastewma.com
    * wiid.me
    * clkme.me
    * trlink.in
    * adfly.tc
    * linkfly.gaosmedia.com
    * cpmlink.net
    * gsurl.in
    * bluenik.com

## v5.67.0

* fixed
    * imgrock.net
    * imgtaxi.com
    * shrink-service.it
    * shink.in
    * al.ly
* added
    * cllkme.com

## v5.66.0

* fixed
    * ouo.io
    * img.yt
* added
    * hashe.in
    * cut-urls.com
    * tmearn.com

## v5.65.0

* fixed
    * susutin.com
    * fas.li
* added
    * url.ht
    * urle.co
    * looy.in
    * picz.site
    * imgpix.net
    * oload.tv
    * ally.sh
    * sinopsisfilmku.com
    * awsubs.cf
    * igg-games.co
    * shrink-service.it
    * techfunda.net
    * tl.tc
    * sidespace.net
    * cshort.org
    * pdi2.net
* changed
    * trying to fix problem for usi

## v5.64.0

* fixed
    * shink.in
    * pixsense.net
    * freeimgup.com
    * imgtown.net
    * linkdrop.net
    * coinlink.co
* added
    * croco.site
    * imgdomino.com
    * imagesnake.org
    * xiw34.com
    * sipkur.us
    * fiuxy.co
* removed
    * fiuxy.net

## v5.63.2

* fixed
    * remove click event blocker, broken by design

## v5.63.1

* fixed
    * trying to fix click event blocker

## v5.63.0

* fixed
    * img.yt
    * imgrock.net
    * coinlink.co
    * linkdrop.net
    * pixsense.net
    * freeimgup.com
* added
    * worldhack.net
    * linkdolar.xyz
    * sehatlega.com
    * 123link.top
    * 10co.biz
    * 10co.xyz
    * 10co.co
    * 10co.me
    * pir.im
    * bol.tl
    * zintata.com
    * radikal.ru
    * indexmovie.xyz
    * urlst.me
    * imgprime.com
    * ilovebanten.com
    * idsly.com

## 5.62.1

* fixed
    * imgrock.net
    * lynk.my

## 5.62.0

* fixed
    * img.yt
    * pixhost.org
* added
    * catcut.net
    * adurl.id
    * goolink.me
    * filesbucks.com
    * ani-share.com
    * elink.link
    * payurl.me
    * gunting.web.id
    * adyou.me
    * gsurl.me
    * g5u.pw
    * azhie.net
* removed
    * eafyfsuh.net
    * sasontnwc.net

## 5.61.2

* fixed
    * xxxhost.me
    * imgking.co

## 5.61.1

* fixed
    * img.yt
    * lynk.my

## 5.61.0

* fixed
    * picnictrans.com
    * imgking.co
    * linkdrop.net
    * imgclick.net
* added
    * star-hentai.com
    * autofans.pw
    * vavi.co
    * miuitutorial.gq
    * kombatch.loncat.pw
    * landscapenature.pw
    * pixxxels.org
    * xxxhost.me
    * gadget13.com
    * imgfapper.com
    * qaafa.com
    * viid.me
    * safelinkreview.co
    * decrypt.safelinkconverter.com
    * blogspot.com
    * short.est
    * ulshare.net
    * imgshots.com
* removed
    * postimg.org

## 5.60.6

* fixed
    * mirrorcreator.com
    * compul.in
    * ah.pe
    * adf.ly
    * linkdrop.net
    * dmus.in

## 5.60.5

* fixed
    * coinlink.co

## 5.60.4

* fixed
    * page nuking on Firefox

## 5.60.3

* fixed
    * zytpirwai.net

## 5.60.2

* fixed
    * log configuration
    * bc.vc

## 5.60.1

* fixed
    * remove redirection hack

## 5.60.0

* fixed
    * image scaling problem
    * coinlink.co
    * designinghomey.com
    * trying to fix some redirection problems
* added
    * hentai-baka.com
    * safelinkreviewer.com
    * cypt.ga
    * imgfiles.org
    * cocoleech.com
    * imagerar.com
    * imgdragon.com

## 5.59.0

* fixed
    * 1be.biz
    * motonews.club
    * imgview.net
* added
    * playimg.com
    * voyeurimage.org
    * imgtor.pw
    * zytpirwai.net
    * shorten.id
    * coinlink.co
    * imagep2p.com
    * gtaind.com
    * comicon.com.br
    * img3x.com
    * adlink.guru
    * picnictrans.com
    * croco.me
    * freeanimeonline.xyz
    * imgcurl.com
    * short.am
    * smll.io
* removed
    * awet.in
    * sortir.in
    * st.benfile.com
    * st.azhie.net

## 5.58.0

* fixed
    * imgrock.net
    * openload.co
    * coeg.in
    * link.tl
* added
    * uskip.me
    * ipicture.su
    * urlgo.gs
    * amankan.link
* removed
    * linc.ml

## 5.57.0

* fixed
    * 1dl.biz
    * avenuexxx.com
    * nar-04.tk
* added
    * hentai-pop.com
    * cdn.javtotal.com
    * jav-hentai.host
    * img-king.xyz
    * imagesouls.net
    * xxx.porn0day.com
    * img-hentai.host
    * hentai-king.host
    * imagecrest.com
    * healthygress24.ga
    * motonews.club
    * designinghomey.com
    * kurogaze.net
    * lolinez.com
    * fas.li
    * elde.me
    * nmac.to
    * admy.link
    * moesubs.com
    * img-uploads.com
    * imgreputa.com
    * freephotohostin.com
    * sports14.pw
    * insurance1.tech
    * imgzizi.xyz
    * linkpaid.net
* removed
    * pornprimehd.com

## 5.56.2

* fixed
    * AJAX white list for TamperMonkey
    * sht.io
    * dumppix.com
    * picstream.tv

## 5.56.1

* fixed
    * imgview.net
    * imgclick.com
    * adf.ly
    * imageon.org
    * bunnyforum.org
    * imageporn.eu

## 5.56.0

* fixed
    * imagepearl.com
    * imageberyl.com
    * imagesnake.com
    * freebunker.com
    * sexyxpixels.com
    * spaste.com
* added
    * imgblank.com
    * domaink.ru
    * dmus.in
    * ironimg.net
    * goto.loncat.in
    * edogawa.lon.pw
    * ouo.press
    * designinghomey.com
    * igg-games.com
    * imgrat.com
    * getcomics.gq
    * imgz.pw
    * sipkur.net
* removed
    * bk-ddl.net

## 5.55.0

* fixed
    * imgsay.com
* added
    * pic2pic.ru
    * javtotal.com
    * ehdwallpapers.org
    * img4sharing.com
    * postscreens.info
    * imgsilo.net
    * motosport.pw
    * filmku.lompat.in
    * imagebic.com
    * gunting.in
    * pixsense.net
    * anisubsia.tk
    * lindung.in

## 5.54.2

* fixed
    * spaste.com

## 5.54.1

* fixed
    * imageberyl.com
    * spaste.com

## 5.54.0

* fixed
    * imgcarry.com
    * spaste.com
    * imagepearl.com
* added
    * hentai-king.online
    * naughtygate.net
    * imageshots.com
    * i.hentai-ddl.org
    * picangel.in
    * picstream.tv
* removed
    * picstate.com.alsohe.com

## 5.53.0

* fixed
    * freebunker.com
    * imgcarry.com
    * imgcandy.net
    * ysf.pl
    * spaste.com
* added
    * bunnyforum.org
    * imageberyl.com
    * darpix.desi
    * tinizo.com
    * pic4you.top
    * imgplus.ru
    * imgkings.com
    * imgdiamond.com
    * freeimgup.com
    * imgsen.se
    * imgtrial.com

## 5.52.0

* fixed
    * imgnova.xyz
    * imgseeds.com
    * imgoutlet.com
    * shink.in
* added
    * img-pop.info
    * imgnm.net
    * gadget14.pw
    * auto14.pw
    * fapat.me
    * nar-04.tk
    * spaste.com
    * leechpremium.space
    * naisho.lompat.in

## 5.51.0

* fixed
    * imagesnake.com
    * susutin.com
* added
    * imgsoo.net
    * imgwallet.com
    * awaremmxv.com
* removed
    * imagepong.info

## 5.50.0

* fixed
    * imagepearl.com
* added
    * openload.co
    * adultimg.org
    * fiuxy.net
    * imgicy.com
    * imagehorse.com
    * imguniversal.com
    * picture-bang.net
    * pic-maniac.com

## 5.49.2

* fixed
    * beeimg.com
    * hotimage.uk
    * adf.ly

## 5.49.1

* fixed
    * fix module execution order

## 5.49.0

* fixed
    * img-365.com
    * daily-img.com
    * picturescream.com
    * picturevip.com
    * linkdrop.net
    * pixroute.com
    * imgking.co
    * linksas.us
* added
    * pop-img.info
    * ads-img.info
    * xxxsparrow.com
    * imgdew.com
    * zatnawqy.net
    * imgoutlet.com
    * muucih.com
    * ysf.pl
    * srnk.co
    * rumahsimpel.com
* changed
    * rewrite grunt to gulp

## 5.48.0

* fixed
    * imgnova.xyz
    * linkarus.com
    * 0img.net
    * link.filmku.net
* added
    * hentai-hot.xyz
    * imgseed.com
    * imghit.com
    * imgmain.com
    * dlneko.org
    * coreimg.net
    * myimg.info
    * imgview.net
    * susutin.com
    * disingkat.in

## 5.47.0

* fixed
    * imgtown.net
    * imgnova.xyz
* added
    * linkplugapp.com
    * javcity.com
    * linkcash.ml
    * linkarus.com
    * coeg.in
    * ron.vn
    * imgmaid.net
    * link.filmku.net

## 5.46.0

* fixed
    * imgnova.xyz
    * imgclick.net
    * imagepearl.com
    * bc.vc
* added
    * 18pron.ru
    * sasontnwc.net
    * imgcover.com
    * dimtus.com
    * imgsense.com
    * imggold.org
    * imgve.com
    * ah.pe

## 5.45.1

* fixed
    * sites affected by experimental code

## 5.45.0

* fixed
    * imgbb.net
    * 1dl.biz
    * linksas.us
    * sh.st
* added
    * imagepearl.com
    * fapingpics.com
    * nimzshare.com
    * darpix.ga
    * sxpics.nl
    * xximg.net
    * dewaurl.com
* removed
    * alabout.com

## 5.44.0

* fixed
    * imagescream.com
    * imgbb.net
* added
    * imgnova.xyz
    * hulkimge.com
    * img22.com
    * linksas.us
    * link4ad.com
    * linkajc.com
    * cuzle.com
    * picstate.com.alsohe.com
    * pic2pic.site
    * streamingfrench.net
    * ad4.fr
    * imgurx.net

## 5.43.0

* added
    * imgproject.net
    * imgpython.net
    * xxxscreens.com
    * crd.ht
    * lovechix.com
    * sht.io
    * img2share.com
    * akoam.com
* removed
    * 4shared.com

## 5.42.0

* fixed
    * 1dl.biz
* added
    * dlneko.net
    * photo-up.info
    * link5s.com
    * 365-img.com
    * manteb.in
    * imgcream.com

## 5.41.0

* fixed
    * img-365.com
    * pixsor.com
* added
    * loftlm.ru
    * imgmag.co
    * tawaku.com
    * imgbinbou.com
    * imgnemo.com

## 5.40.0

* fixed
    * eafyfsuh.net
* added
    * imgsay.com

## 5.39.0

* fixed
    * al.ly
* added
    * imgnimz.com
    * itw.me
    * link.animagz.org

## 5.38.0

* fixed
    * sh.st
    * linkshrink.net
* added
    * megaimage.org
    * img-pay.com

## 5.37.2

* fixed
    * sh.st
    * pixsor.com

## 5.37.1

* fixed
    * eafyfsuh.net
    * daily-img.com

## 5.37.0

* fixed
    * imagetwist.com
    * sh.st
    * boxcash.net
    * turboimagehost.com
* added
    * imgkicks.com
    * golfpit.net
    * imgtown.net
    * shotimg.org
    * foxyimg.link
    * imgmaze.com
    * imgease.re
    * 0img.net
    * dlneko.com
    * satuasia.com
    * imgboom.net
    * imgsmile.com
    * goimg.xyz

## 5.36.3

* fixed
    * eafyfsuh.net

## 5.36.2

* fixed
    * eafyfsuh.net

## 5.36.1

* fixed
    * eafyfsuh.net

## 5.36.0

* fixed
    * imgtaxi.com
    * fastpic.ru
* added
    * img-365.com
    * hotimage.uk
    * xxximagenow.com
    * uploadimage.eu
    * imgload.me
    * imghere.net
    * holdthemoan.net
    * sexseeimage.com
    * adyou.me
    * anafile.com
    * myimg.club

## 5.35.0

* removed
    * imageback.info
    * imgrill.com
* added
    * daily-img.com
    * server.sbenny.com
    * iori.us
    * picspornfree.me
    * imageporn.eu
    * sexyxpixels.com
    * imgtornado.com

## 5.34.0

* fixed
    * imgtaxi.com
    * imgadult.com
* added
    * 24avarii.ru
    * imgwet.com (manual captcha)
    * imgdrive.net
    * imgbb.net
    * uimgshare.com
    * imageleon.com
    * img.pornleech.com

## 5.33.0

* fixed
    * linkdecode.com
    * imgking.co
* added
    * imgsicily.it
    * cuteimg.cc
    * nimplus.com
    * picturescream.asia
    * porno-pirat.ru
    * imgtiger.org
    * newimagepost.com
    * teenimage.org
    * funimg.net
    * greasyimage.com
    * avenuexxx.com
    * imgcentral.com

## 5.32.1

* fixed
    * configuration error
    * eafyfsuh.net

## 5.32.0

* fixed
    * linkshrink.net
* added
    * digg.to
    * pix-link.net
    * fuestfka.com
    * eafyfsuh.net
    * shortskip.com
    * forbes.com
* removed
    * photoup.biz

## 5.31.1

* fixed
    * u.shareme.in
    * problem on Firefox 42

## 5.31.0

* fixed
    * empireload.com
    * safelinkreview.com
    * linkshrink.net
    * 08lkk.com
* added
    * nudeximg.com
    * img24.org
    * picturescream.com
    * imgbeer.com
* removed
    * img.acianetmedia.com

## 5.30.0

* fixed
    * safelinkconverter.com
    * empireload.com
    * imagezilla.net
    * damimage.com
    * binbox.io
    * imagedecode.com
* added
    * project-photo.net
    * imgtwyti.com
    * linc.ml
    * st.azhie.net
    * dlneko.com
    * minidroid.net
    * safelinksreview.com
    * multiupfile.com

## 5.29.0

* fixed
    * linkbucks.com
* added
    * pornprimehd.com
    * pasted.co
    * lexiit.com
    * thumbnailus.com

## 5.28.0

* fixed
    * boxcash.net
    * sh.st
* added
    * adfe.es
    * imageon.org


## 5.27.0

* fixed
    * oni.vn
    * lynk.my
    * sh.st
    * linkbucks.com
* added
    * victly.com
    * link.im
    * boxcash.net
* removed
    * coin-ads.com
    * shortin.tk

## 5.26.0

* fixed
    * imgseeds.com
    * imgrock.net
    * empireload.com
    * imgbabes.com
    * binbox.io
    * chronos.to
    * imagebam.com
    * postimg.org
    * tavor-cooperation.de
* added
    * imgdrive.co
    * dereferer.website
    * gallerysense.se

## 5.25.1

* fixed
    * wrong redirection if link has query string
    * error message on configuration page

## 5.25.0

* changed
    * send `Referer` in the header by default
* fixed
    * gca.sh
    * imgtrex.com
    * imgtwyti.com
    * linkdecode.com
    * empireload.com
* removed
    * urlcow.com
    * miniurl.com
* added
    * ohleech.com
    * upmirror.info
    * pimpandhost.com
    * maxmirror.com
    * coolrom.com
    * linkdrop.net
    * cvc.la
    * shink.in
    * dailyss.net
    * erimge.com

## 5.24.0

* removed
    * steamcommunity.com
* fixed
    * gca.sh
    * cur.lv
    * imgslip.com
    * 08lkk.com
    * bc.vc
* added
    * vnl.tuhoctoan.net
    * tavor-cooperation.de
    * ouo.io
    * totaldebrid.org
    * shorti.ga
    * hentaiyoutube.com
    * fileproject.com.br
    * st.benfile.com

## 5.23.0

* changed
    * new configuration to change log level
* removed
    * urlz.so
* added
    * awet.in
    * sortir.in

## 5.22.1

* fixed
    * compatibility for Firefox 37 with GreaseMonkey 2.1
    * compatibility for Firefox 25

## 5.22.0

* fixed
    * imgslip.com
    * binbox.io
    * sh.st
* added
    * chronos.to
    * daily-img.com
    * videogameblogger.com
    * bk-ddl.net
    * imgban.com
    * imgmonkey.com
    * goimge.com
* removed
    * microtec.com.sg

## 5.21.0

* added
    * imgzeus.com
    * larashare.com
    * uplimg.com

## 5.20.0

* fixed
    * binbox.io
* added
    * supercheats.com
    * imgtrex.com
    * loook.ga
    * biglistofwebsites.com
    * arab.sh

## 5.19.1

* fixed
    * srelink.com
    * fastpic.ru
    * sh.st
    * mije.net

## 5.19.0

* fixed
    * 1dl.biz
* added
    * vidto.me
    * imgslip.com
    * lynk.my
    * mije.net
* changed
    * change title if it's working

## 5.18.0

* fixed
    * empireload.com
    * clictune.com
    * fit.sh
    * error on Firefox 39
* added
    * img-planet.com
    * imagelaser.net
    * free-tv-video-online.info
    * urlv2.com
    * clk.im
    * repla.cr
    * all-poster.ru

## 5.17.1

* fixed
    * dl-protect.com

## 5.17.0

* fixed
    * empireload.com
    * a.pomf.se
* removed
    * imagelook.org
    * ouo.io
    * ref.so
* added
    * loadsanook.com
    * sa.ae
    * compul.in
    * dikit.in

## 5.16.0

* added
    * ad2links.com
    * greenpiccs.com
    * mylinkgen.com

## 5.15.0

* fixed
    * shortenurl.tk
    * adf.ly
* removed
    * catpic.biz
    * pic.apollon-fervor.com
    * imgking.us
    * imgbanana.com
* added
    * microtec.com.sg
    * pengaman.link
    * safelinkreview.com
    * bokimage.com
    * segmentnext.com

## 5.14.0

* fixed
    * sandbox problems on Firefox
    * 1dl.biz
    * empireload.com
* added
    * support for Violentmonkey
    * ouo.io
    * leechbd.tk
    * a.pomf.se
    * allkeyshop.com
    * imgtzar.com

## 5.13.1

* fixed
    * sh.sh
    * bc.vc

## 5.13.0

* fixed
    * empireload.com
    * imgseeds.com
    * linkbucks.com survey page
* changed
    * sandbox API

## 5.12.1

* fixed
    * imgsee.me
    * problem with Firefox 36

## 5.12.0

* fixed
    * imgclick.net
* added
    * imageteam.org
    * imgdevil.com

## 5.11.2

* fixed
    * cur.lv

## 5.11.1

* fixed
    * AJAX for GreaseMonkey

## 5.11.0

* fixed
    * imagetwist.com
    * linkbucks.com
    * imgsee.me
* added
    * imageeer.com
    * imgking.co
    * pixxx.me
    * linkdecode.com

## 5.10.0

* fixed
    * safelinkconverter2.com
    * 55888.eu
    * entry script of linkbucks.com
* added
    * uploadrr.com
    * manteb.in
    * empireload.com
    * gca.sh (manual captcha)
    * jnw0.com

## 5.9.2

* fixed
    * error on webkit-based browsers

## 5.9.1

* fixed
    * properly disable leave prompts

## 5.9.0

* added
    * shortenurl.tk
    * st.wardhanime.net
    * imgxyz.net
    * hentaimg.com

## 5.8.0

* fixed
    * jheberg.net
    * linkbucks.com
* added
    * imgrock.net

## 5.7.0

* fixed
    * Safiri support with TamperMonkey
    * onbeforeunload event blocking
* added
    * oni.vn

## 5.6.0

* fixed
    * 08lkk.com
    * adlock.org
* added
    * mantep.in
    * srelink.com
    * teenshot.org
    * vizzy.es
    * st.oploverz.net
    * moesubs.akurapopo.pro
    * dl.nsfk.in
    * gallerynova.se
    * jheberg.net
    * clictune.com
    * 55888.eu
    * imgzap.com
    * kazan.vc

## 5.5.0

* fixed
    * entry scripts for linkbucks.com
    * bc.vc
* added
    * imzdrop.com
    * steamcommunity.com
    * embedupload.com
    * safelinkconverter2.com
    * shorturl.rapeit.net
    * imgpu.com
    * wpc8.com
* changed
    * we have logo now, thanks to [Josh Axey](https://twitter.com/Josh_Axey)

## 5.4.0

* fixed
    * configuraion menu
    * mantap.in
    * binbox.io
* added
    * imagelook.org
    * putlocker.com
    * imgtaxi.com
    * pornimagex.com

## 5.3.0

* fixed
    * dl-protect.com
    * binbox.io
* added
    * imgclick.net
    * ericsony.com
    * imgbanana.com
    * imgtwyti.com
* removed
    * imgdollar.com
    * pic.re
    * imagebucks.com

## 5.2.0

* fixed
    * dl-protect.com
* added
    * binbox.io
    * imgrun.net

## 5.1.0

* fixed
    * configuration page error
    * sylnk.net
* added
    * 4shared.com
    * linkshrink.net

## 5.0.0

* changed
    * rename project
    * detect adf.ly if possible
    * add lite version
* fixed
    * sh.st
    * pixroute.com
* added
    * dl-protect.com
    * mirrorupload.net
    * firedrive.com
    * imgsee.me
    * ethi.in
    * mirrorcreator.com
    * sylnk.net
    * 1tk.us

## 4.42.3

* fixed
    * update some metadata

## 4.42.2

* fixed
    * some typo

## 4.42.1

* fixed
    * sh.st
    * pixroute.com

## 4.42.0

* fixed
    * 1pics.ru
    * 08lkk.com
* added
    * photoup.biz
    * 1dl.biz
    * anonymbucks.com
    * mantap.in
* removed
    * imgskull.info

## 4.41.0

* fixed
    * pic.re
    * imglocker.com
    * imagebucks.biz
    * imagezilla.net
* added
    * imgblow.com

## 4.40.3

* fixed
    * lienscash.com

## 4.40.2

* fixed
    * Some problem with GreaseMonkey 2.0 on Firefox 29

## 4.40.1

* fixed
    * imgmega.com

## 4.40.0

* fixed
    * imagebucks.biz
* added
    * shortin.tk

## 4.39.0

* fixed
    * imgmaster.net
* added
    * img-view.net
    * mt0.org
* removed
    * pixpal.net
    * images.woh.to

## 4.38.0

* fixed
    * some issue on linkbucks.com
    * 08lkk.com
* added
    * picexposed.com
    * imglemon.com
    * pronpic.org
    * imgseeds.com
    * imagebucks.biz

## 4.37.2

* fixed
    * adf.ly issue with Ghostery

## 4.37.1

* fixed
    * bc.vc

## 4.37.0

* fixed
    * imgspice.com
    * dh10thbvu.com
    * add an API to deal with Firefox 30+ (a.k.a. the release of content script breaker)
    * trying to avoid reloading on linkbucks.com
    * sh.st
* added
    * vava.in
    * imgspot.org
    * link-protector.com

## 4.36.0

* fixed
    * pixliv.com
    * imglocker.com
* added
    * img.yt
    * moe.god.jp

## 4.35.1

* fixed
    * grave build script bugs

## 4.35.0

* fixed
    * ad7.biz
    * strip comments in production code
    * resource loading issue
* removed
    * cloudimg.net
* added
    * imgmega.com
    * wzzq.me
    * upan.so
    * gxp.so
    * 08lkk.com
    * pic.re
    * pixliv.com
    * dl.animesave.tk

## 4.34.0

* fixed
    * cur.lv
    * link2dollar.com
* added
    * imgdream.net

## 4.33.0

* fixed
    * fundurl.com
    * dh10thbvu.com
* added
    * theholycross.link2dollar.com
* removed
    * linkbucksmedia.com
    * shr77.com

## 4.32.0

* changed
    * configuration page uses HTTPS by default
    * move to GitHub Pages
* fixed
    * imgsure.com
    * adlock.in -> adlock.org
    * catpic.biz
* added
    * imglocker.com
    * imgrex.com
* removed
    * imgcorn.com
    * hornyimage.com
    * fotohosting.net
    * 1to4.me
    * imagepremium.com
    * urlink.at
    * 4owl.info
    * adv.li
    * bilder-hochladen.net
    * cyberpics.net
    * digitalfrenzy.net
    * filedump.net
    * freeimagehosting.net
    * ibunker.us

## 4.31.0

* fixed
    * rdlnk.co
    * some issue on linkbucks
    * ysear.ch
    * adtr.im
    * xip.ir
    * adcrun.ch
    * some issue on adf.ly
* added
    * u2ks.com

## 4.30.0

* fixed
    * sh.st
* added
    * cpv.bz
    * shr44.com
    * shr55.com
    * cpv.acb.im
    * adf.animechiby.com
* removed
    * xlocker.net
    * gallery.jpavgod.com

## 4.29.0

* fixed
    * some issues on bc.vc
    * survey for adcrun.ch
    * adtr.im
    * ysear.ch
    * adb.ug
    * some issues on adf.ly
    * pixhub.eu
* added
    * ilix.in
    * safeurl.eu
    * 1tiny.net
    * miniurl.tk
    * apploadz.ru
    * adwat.ch
    * gx.si
    * ultshare.com
    * fundurl.com
    * pictureshoster.com
    * picturevip.com
    * pixsor.com
    * postimg.org
    * postimg.net
* removed
    * adli.pw
    * short.pk

## 4.28.1

* fixed
    * ad7.biz
    * cur.lv
    * some issues on linkbucks
    * img-zone.com

## 4.28.0

* fixed
    * noelshack.com
    * sh.st
    * pic-upload.de
* added
    * ysear.ch
    * picamatic.com
    * pic4you.ru
    * pic5you.ru
    * piccash.net
    * picp2.com
    * free.link2dollar.com
    * vzturl.com
    * adv.coder143.com
    * david.nhachot.info
    * dl.nhachot.info
    * fit.sh
    * zzz.gl
    * easyurl.net
    * atu.ca
    * clickthru.ca
    * goshrink.com
    * redirects.ca
    * readthis.ca
    * preview.rlu.ru
    * dapat.in
    * file.tamteo.com
    * n.shareme.in
    * typ.me
    * 01.nl
    * cun.bz
    * 2ty.cc
    * urlinn.com
    * adtr.im
    * xafox.com
    * vir.al
    * similarsites.com
    * oxyl.me
    * ad5.eu
    * kingofshrink.com
    * picstwist.com
    * ddl.animesave.com
    * u.shareme.in
    * dh10thbvu.com
* removed
    * rapeit.net

## 4.27.0

* fixed
    * 1be.biz
    * 1to4.me
    * 3ra.be
    * 4fun.tw
    * adjet.biz
    * adlot.us
    * ah-informatique.com
    * buzurl.com
    * urlcow.com
    * cli.gs
    * coin-ads.com
    * dd.ma
    * adb.ug
    * adf.ly
* added
    * pic2profit.com
    * imgurban.info
    * pixpal.net
    * my-link.pro
    * pic.apollon-fervor.com
    * adf.tuhoctoan.net
* removed
    * zpag.es
    * adultf.ly
    * cliquesbr.com.br
    * ddp.net
    * photoup.biz
    * imgwiev.tk
    * imgjav.tk
    * imgcoco.com

## 4.26.0

* changed
    * add configuration menu back
    * add server-side script source into repository
* fixed
    * imgskull.info
    * shr77.com
    * yooclick.com
* added
    * dragimage.org
    * imgfap.net
    * setlinks.us
    * 2i.cz
    * noelshack.com
    * xlink.me
    * prntscr.com
    * shrink.gs
    * aka.gr
    * tl7.us
    * buzurl.com
    * filoops.info

## 4.25.1

* fixed
    * directupload.net
    * cur.lv
    * ad7.us
    * adb.ug
    * adbla.us
    * adjet.eu
    * bc.vc
    * imgtube.net
    * hit.us
    * shortit.in
    * ssl.gs
    * urlwiz.com
    * wwy.me

## 4.25.0

* fixed
    * bulkimg.info
    * coin-ads.com
    * dd.ma
    * compability with userChrome.js + UserScriptLoader
* added
    * 08lkk.com
    * cf2.me
    * cf3.me
    * cf5.me
    * cf6.co
    * cf7.co
    * ex9.co
    * xt3.me
    * adbla.us

## 4.24.0

* fixed
    * sh.st
    * adf.ly
* added
    * rapeit.net
    * dd.ma
    * go.nicoblog-games.com
    * gamecopyworld.com
    * imgleech.com

## 4.23.0

* fixed
    * pic-upload.de
    * theseforums.com
    * ay.gy
    * adf.ly
* added
    * imgskull.info
    * imgcoin.net

## 4.22.1

* fixed
    * bc.vc

## 4.22.0

* fixed
    * shr77.com
* added
    * imgcoco.com
    * ay.gy
    * adjet.biz
    * linkbucksmedia.com
* removed
    * iiiii.in
    * ulmt.in
    * urlgator.com
    * linkgalleries.net
    * linkseer.net
    * picturesetc.net
    * qvvo.com
    * realfiles.net
    * seriousfiles.com
    * seriousurls.com
    * thesefiles.com
    * thesegalleries.com
    * thosegalleries.com
    * tinybucks.net
    * uberpicz.com
    * ubervidz.com
    * ubucks.net
    * ugalleries.net
    * urlpulse.net
    * zxxo.net

## 4.21.5

* fixed
    * bc.vc

## 4.21.4

* fixed
    * some linkbucks issues
    * bc.vc

## 4.21.3

* fixed
    * some adf.ly issues
    * yyv.co
    * shr77.com

## 4.21.2

* fixed
    * some linkbucks issues
    * adultf.ly
    * bc.vc

## 4.21.1

* fixed
    * some linkbucks issues

## 4.21.0

* fixed
    * some linkbucks issues
    * freeimgup.com
    * some adf.ly issue
* added
    * onlinepic.net
    * imgstudio.org
    * coin-ads.com
* removed
    * flickimg.com
    * hotimg.com
    * imgonion.com
    * imgmoney.com
    * hostpornpics.net
    * love69.org
    * imagehosting.gr
    * alafs.com

## 4.20.0

* fixed
    * allanalpass.com
    * some linkbucks issue
    * xlocker.net
    * help text in configuration page
* added
    * imgking.us
    * bulkimg.info
    * imgpaying.com
    * viidii.info
    * urlcow.com
    * miniurl.com
* removed
    * imagebanana.com
    * adfro.gs
    * juuh.de
    * javimage.us
    * javpicture.us
    * imgpo.st
    * imgurban.info
    * picup.in
    * shareimage.ro
    * javblog.biz
    * howtohemorrhoidscure.com
    * freeuploadimages.org
    * viidii.com

## 4.19.0

* added
    * hosturimage.com
    * imageheli.com
    * photoup.biz
    * img-zone.com
* changed
    * add "external server support" option
    * disable captcha support if above option disabled

## 4.18.0

* added
    * imgvault.pw
    * imagepong.info
    * imageback.info
    * imagebam.com
    * img.spicyzilla.com

## 4.17.0

* fixed
    * imageporter.com
* added
    * javblog.biz
    * imgspice.com

## 4.16.0

* added
    * damimage.com
    * cloudimg.net
    * catpic.biz
    * imgult.com
    * javpicture.us
    * imgflare.com
    * img3x.net

## 4.15.0

* added
    * shr77.com
    * npicture.net
    * overdream.cz
    * overpic.net
    * pic-money.ru

## 4.14.0

* added
    * imgsure.com
    * imgdollar.com
    * mrjh.org
    * myhotimage.com
    * mypixxx.lonestarnaughtygirls.com
* changed
    * re-organize source files

## 4.13.0

* added
    * xlocker.net
    * imgmaster.net
    * cliquesbr.com.br
    * imageview.me
    * 244pix.com
* removed
    * pornpicuploader.com
    * preview.jpavgod.com
    * sangjkay.biz
    * comicalpic.net
    * imagehost.thasnasty.com
    * kly.so
    * raksoyun.com
    * youlinking.com
    * tc.gg
    * eropix.me
    * freeporndumpster.com
    * bilurl.com
    * cl.my
    * imgah.com
    * imgpony.com
    * sexyimg.com
    * 1y.lt
    * biaiai.com
    * bih.cc
    * budurl.ru

## 4.12.0

* added
    * picup.in
    * keptarolo.hu
    * lostpic.net

## 4.11.0

* fixed
    * love69.org
* added
    * adf.acb.im
    * adf.sazlina.com
    * alien.apkmania.co
    * goto.adflytutor.com
    * dl.apkpro.net
    * adfly.itsrinaldo.net

## 4.10.0

* fixed
    * imgchili with deleted content
* added
    * ksn.mx
    * imgtheif.com
    * ipic.su
    * itmages.ru

## 4.9.0

* added
    * imgsavvy.com
    * imgsin.com
    * sh.st

## 4.8.1

* fixed
    * redirect policy on some sites

## 4.8.0

* added
    * imgbin.me
    * imgbox.com
    * imgcarry.com
    * imadul.com

## 4.7.0

* changed
    * add config: change_background, scale_image
* fixed
    * goimagehost.com
* remove
    * imagebam.com
* added
    * love69.org

## 4.6.0

* fixed
    * more normal links on adf.ly
    * wildcard matching rule
* added
    * imgadult.com

## 4.5.0

* fixed
    * normal links on adf.ly
* added
    * myam.me
    * kly.so
    * tc.gg

## 4.4.0

* removed
    * bridgeurl.com
* added
    * sangjkay.biz

## 4.3.0

* added
    * rijaliti.info
    * juuh.de
    * adjet.eu
    * adfro.gs
    * adb.ug
    * 1y.lt
    * ddp.net
    * hit.us
    * urlwiz.com
* removed
    * u.bb

## 4.2.1

* fixed
    * lix.in
    * link2you.ru
    * madlink.sk
    * coinurl.com
    * tr5.in

## 4.2.0

* added
    * adlot.us
    * 1to4.me
    * yooclick.com
    * ad7.biz
    * lix.in
    * link2you.ru

## 4.1.0

* fixed
    * urlcash
    * $.replace
    * coinurl.com
* added
    * picmoe.net
    * img.3ezy.net

## 4.0.0

* changed
    * add a fancy configuration page
    * split redirection stage to enhance speed
    * split image and link redirection
    * accept all url patterns
    * add test cases to test dom module

## 3.26.0

* added
    * imgnext.com
    * imagestime.com
    * imageup.ru

## 3.25.0

* added
    * imgjav.tk

## 3.24.1

* removed
    * urlvisa.com
* fixed
    * remove onbeforeunload event for every sites

## 3.24.0

* added
    * imageshost.ru
    * imageupper.com
    * imagevau.eu
    * imagezilla.net
    * imagik.fr
    * img1.imagilive.com
    * img.acianetmedia.com
    * img.deli.sh

## 3.23.1

* fixed
    * biaiai.com

## 3.23.0

* added
    * images.maxigame.by
    * imageshack.us

## 3.22.0

* added
    * imagebanana.com
    * imagehousing.com
    * imagenetz.de
    * imageno.com
    * imagenpic.com
    * imageontime.com
    * imagepix.org

## 3.21.0

* added
    * image18.org
    * imagedomino.com

## 3.20.0

* removed
    * imgjav.tk
* added
    * images.woh.to
    * hostpornpics.net
    * hotchyx.com
    * hotimages.eu
    * ifap.co
    * ifotos.pl
    * ima.so
    * image2you.ru

## 3.19.0

* added
    * fullimg.com
    * hostzi.com
    * gallerycloud.net
    * ghanaimages.co
    * gratisimage.dk
    * hornyimage.com
    * hostingfailov.com
    * hostingpics.net
    * hostpic.org

## 3.18.0

* added
    * fotosik.pl
    * fotoszok.pl
    * freakimage.com
    * freeimage.us
    * freeimagehosting.net
    * freeimgup.com

## 3.17.0

* added
    * d69.in
    * eropix.me
    * fastpics.net
    * filedump.net
    * flickimg.com
    * fotohosting.net
    * fotoo.pl

## 3.16.0

* fixed
    * imagefruit.com
* added
    * b4he.com
    * casimages.com
    * cubeupload.com
    * digitalfrenzy.net
    * dwimg.com
    * emptypix.com
    * reffbux.com
* removed
    * imgboo.me
    * imgpay.me
    * imageback.info
    * imagepong.info

## 3.15.0

* fixed
    * bilder-space.de
    * funkyimg.com
* removed
    * hostpics.info
* added
    * imagecherry.com
    * imagecurl.com
    * imagecurl.org
    * imageban.ru
    * imageban.net

## 3.14.0

* added
    * nixhelp.de
    * richlink.com

## 3.13.0

* added
    * 1pics.ru
    * 2i.sk
    * 2imgs.com
    * beeimg.com
    * bilder-space.de
    * blackcatpix.com
    * ref.so
    * thasnasty.com
    * chathu.apkmania.co
    * ultry.net
* changed
    * privide a blank page to change config

## 3.12.0

* changed
    * add configurations to enhance compatibility

## 3.11.1

* changed
    * rolling back bc.vc

## 3.11.0

* fixed
    * urlgator.com
* added
    * go2.me
    * nutshellurl.com
* changed
    * trying to optimize bc.vc loading

## 3.10.0

* fixed
    * riurl.com
    * linkbucks.com
    * short.pk
    * ichan.org
    * imgfantasy.com
    * imgwiev.tk
    * reducelnk.com
    * adli.pw
* added
    * urlgator.com
    * nsfw.in
    * bridgeurl.com
    * cli.gs
    * gkurl.us

## 3.9.0

* added
    * yep.it
    * url.ie
    * ah-informatique.com
    * depic.me
    * unfake.it
    * hotshorturl.com

## 3.8.0

* added
    * comyonet.com
    * durl.me
    * anonpic.com
    * cyberpics.net

## 3.7.0

* added
    * javimage.us
    * lnk.in
    * thinfi.com
    * urlms.com
    * vvcap.net

## 3.6.0

* changed
    * imgbabes.com
* fixed
    * sexyimg.com
    * sometimes TamperMonkey may not work
    * adf.ly lock page
* removed
    * imagecherry.com
    * ref.so
* added
    * iiiii.in
    * adultf.ly
    * robo.us
    * zo.mu
    * adli.pw

## 3.5.0

* fixed
    * cookie issues
* removed
    * adf.my.id
    * 4ks.net
    * mhz.me
    * urlsir.com
* added
    * tinyarrows.com

## 3.4.0

* fixed
    * exception's namespace
* added
    * euro-pic.eu
    * miragepics.com
    * fotolink.su
    * x.pixfarm.net
* changed
    * use resource to load css and background

## 3.3.0

* fixed
    * fix global scope for TamperMonkey's incomplete sandbox model
* added
    * imagehosting.gr
    * imgpay.me
* changed
    * image resizing and centering

## 3.2.2

* fixed
    * API error
    * imageporter.com
    * imagevenue.com

## 3.2.1

* fixed
    * duplicated rules
* changed
    * do not uglify script

## 3.2.0

* fixed
    * amateurfreak.org
    * imgnip.com
    * imgbar.net
    * imagescream.com
    * goimagehost.com
* added
    * imagefruit.com
    * cash4files.com
    * goneviral.com
    * freegaysitepass.com
    * peekatmygirlfriend.com
    * pornyhost.com
    * clb1.com
    * urlgalleries.com
    * urlcash.com
    * reducelnk.com

## 3.1.0

* added
    * imgboo.me
* fixed
    * broken replaceBody function

## 3.0.0

* removed
    * gzvd.info
    * image.torrentjav.net
    * youfap.com
    * baberepublic.com
    * hentaita.com
    * 9.bb
    * image69.us
    * jpdown.info
    * pushba.com
    * imgwoot.com
    * hosterbin.com
    * ligasampiona.com
    * imagejumbo.com
    * imgtrick.com
* changed
    * split script to parts

## 2.25.1

* fixed
    * linkbucks
    * urlz.so
    * imgbabes.com
    * funkyimg.com
    * imgonion.com

## 2.25.0

* fixed
    * ulmt.in
* added
    * urlz.so
    * ity.im

## 2.24.1

* fixed
    * cl.my
    * broken loop on Chrome

## 2.24.0

* fixed
    * adv.li
    * turboimagehost.com
    * bc.vc
    * pixhost.org
    * pics-money.ru
    * javelite.tk
* added
    * go.phpnulledscripts.com
* removed
    * advertisingg.com

## 2.23.0

* added
    * megaline.co
    * lienscash.com

## 2.22.1

* fixed
    * ibunker.us

## 2.22.0

* fixed
    * imgbabes.com
    * adlock.in
    * gallery.jpavgod.com
* added
    * yfrog.com
    * dumppix.com
    * subirimagenes.com
    * screenlist.ru
    * freeporndumpster.com
    * hotimg.com
    * freebunker.com
    * ibunker.us
    * picshare.geenza.com
* removed
    * adjoin.me
    * linkbee.com
    * shortit.in
    * picjav.net

## 2.21.0

* added
    * imgbabes.com
    * bat5.com
    * detonating.com
    * urlcash.org
    * looble.net
    * xxxs.org
    * celebclk.com
    * eightteen.com
    * smilinglinks.com
    * ulmt.in
    * cl.my
    * budurl.ru

## 2.20.0

* added
    * adv.li
    * cf.ly
    * xip.ir
    * seomafia.net
    * 4fun.tw
    * imagesnake.com

## 2.19.0

* added
    * howtohemorrhoidscure.com
    * p.pw
    * 3ra.be
    * urlsir.com
    * urlvisa.com
    * biaiai.com
    * bilurl.com
    * pixroute.com
    * adf.my.id
    * raksoyun.com
    * riurl.com
    * stash-coins.com
    * ref.so
    * rdlnk.co

## 2.18.3

* fixed
    * adf.ly
    * madlink.sk

## 2.18.2

* fixed
    * adlock.in

## 2.18.1

* fixed
    * bc.vc

## 2.18.0

* added
    * short.pk
    * bih.cc
    * mhz.me
    * tr5.in
    * link.tl
    * ssl.gs
    * hentai-hosting.com
    * z.gs
    * cur.lv
    * coinurl.com
    * url.fm
    * adlock.in

## 2.17.0

* added
    * funkyimg.com
    * shareimage.ro
    * pornpicuploader.com
    * imagepremium.com
    * freeuploadimages.org
    * tinypic.com
    * imagearn.com
    * bildr.no
    * bilder-upload.eu
    * bild.me
    * bayimg.com
    * wwy.me
    * shortit.in
    * fly2url.com
    * zpoz.net
    * 4ks.net
    * youlinking.com
* fixed
    * adf.ly
    * adcrun.ch
* removed
    * imagerabbit.com
    * s21.imgtube.us

## 2.16.0

* added
    * fastpic.ru

## 2.15.0

* added
    * imgcorn.com
    * croftimage.com
    * imageback.info
    * imagepong.info
* fixed
    * imagecorn.com
    * imgwoot.com
    * imagedecode.com

## 2.14.0

* added
    * pic-upload.de
    * bilder-hochladen.net
* fixed
    * abload.de
    * directupload.net

## 2.13.1

* fixed
    * adf.ly

## 2.13.0

* added
    * qrrro.com
* fixed
    * 1be.biz

## 2.12.1

* fixed
    * adf.ly
    * imgnip.com

## 2.12.0

* added
    * 1be.biz
    * pixup.us

## 2.11.0

* added
    * adultmove.info
    * h-animes.info
    * hosterbin.com
    * imagefolks.com
    * imagecandy.net
    * imagechili.net
    * imgtiger.com
    * imgpony.com
    * imgtrick.com
    * imgtube.net
* fixed
    * imgcloud.co
* removed
    * 2owl.net
    * kissdown.com

## 2.10.0

* added
    * goimagehost.com
    * hostpics.info
    * imagescream.com
    * imgfantasy.com
    * imgcloud.co
    * imagejumbo.com
    * imgnip.com
    * x45x.info
* fixed
    * imagerabbit.com
    * imgwiev.tk
* deprecated
    * games8y.com
    * kissdown.com


## 2.9.0

* added
    * imgah.com
* fixed
    * pics-money.ru
    * imgpo.st
    * imgserve.net


## 2.8.1

* fixed
    * fix wrapped body style
    * imgah.com


## 2.8.0

* added
    * comicalpic.net
    * image.torrentjav.net
    * preview.jpavgod.com
    * sexyimg.com
    * zeljeimage.com
    * amateurfreak.org
    * ligasampiona.com
* change
    * centralize wrapped image
    * remove timer event for wrapped body
    * run at document start


## 2.7.3

* fixed
    * imgah.com


## 2.7.2

* change
    * Always disable popup windows


## 2.7.1

* fixed
    * image69.us
    * zonezeedimage.com


## 2.7.0

* added
    * imagepicsa.com
* fixed
    * imagecherry.com
    * imgmoney.com
    * imgonion.com
    * imgrill.com
* change
    * Add log on error
    * indention style changed


## 2.6.2

* fixed
    * picjav.net
    * image69.us


## 2.6.1

* fixed
    * GreaseMonkey auto update problem


## 2.6.0

* added
    * abload.de
    * imgbar.net
    * imgwoot.com
* fixed
    * imagedecode.com


## 2.5.0

* added
    * advertisingg.com
    * imagebam.com
    * gallery.jpavgod.com
* fixed
    * bc.vc
* changed
    * redirect to image itself for some sites


## 2.4.0

* added
    * zonezeedimage.com
* fixed
    * jpdown.info
* changed
    * redirect to image itself for some sites


## 2.3.0

* added
    * pixhub.eu
    * jpdown.info
    * iamgedecode.com
    * imgah.com
* fixed
    * 4owl.info


## 2.2.0

* added
    * imgurban.info
    * directupload.net
    * picfox.org
    * javelite.tk
    * imgmoney.com
* fixed
    * 4owl.info


## 2.1.2

* fixed
    * really fix url patterns in metadata block


## 2.1.1

* fixed
    * GreaseMonkey install problem


## 2.1.0

* added
    * 4owl.info
    * bc.vc (shortcut)
    * s21.imgtube.us
* fixed
    * adf.ly
* changed
    * use match instead of include


## 2.0.1

* fixed
    * imageporter.com

## 2.0.0

* added
    * picjav.net/x
    * imagecorn.com
    * imagehosting.2owl.net
    * imgdino.com
* fixed
    * adf.ly
        * remove iframe
    * gzvd.info
        * don't redirect if picture was removed
    * hentaita.com
        * don't redirect if picture was removed
* changed
    * introduced more rules to match sites


## 1.1.2

* fixed
    * picjav.net


## 1.1.1

* fixed
    * picjav.net/picjav2


## 1.1.0

* added
    * hentaita.com
    * imgonion.com
    * imgrill.com
    * picjav.net/picjav2
    * imagecherry.com
* fixed
    * image69.us
        * fix URL matching
    * picjav.net
        * fix URL matching

* changed
    * drop String rules support
    * pass captured RegExp strings into action
    * use strict mode in whole script


## 1.0.1

* added
    * image69.us
    * gzvd.info
    * picjav.net
* fixed
    * imagetwist.com
        * remove fullscreen overlay
* changed
    * add @updateURL and @downloadURL in metadata


## 1.0.0

* initial release<|MERGE_RESOLUTION|>--- conflicted
+++ resolved
@@ -1,7 +1,9 @@
 ## TBA
 
 * fixed
-<<<<<<< HEAD
+    * 22pixx.xyz
+    * mykinggo.com
+    * win4cut.com
 * added
     * 3rab-cash.com
     * blogginggyanbox.com
@@ -27,13 +29,6 @@
     * shln.pw
     * srtfly.com
     * yourtechguider.com
-=======
-    * 22pixx.xyz
-    * mykinggo.com
-    * win4cut.com
-* added
->>>>>>> 1c53ab82
-* removed
 
 ## v6.28.0
 
