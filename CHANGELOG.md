--- conflicted
+++ resolved
@@ -1,14 +1,11 @@
 ## TBA
 
-<<<<<<< HEAD
+* fixed
+    * imgbabes.com
 * removed
     * adjoin.me
     * linkbee.com
     * shortit.in
-=======
-* fixed
-    * imgbabes.com
->>>>>>> cb393be9
 
 ## 2.21.0
 
