## TBA

* fixed
    * hexafile.net
* added
<<<<<<< HEAD
    * ecoimages.xyz
    * hikarinoakariost.info
    * imagespublic.tk
    * imgsee.net
    * oload.space
=======
    * imgsee.net
>>>>>>> edc54bec
* removed

## v6.31.0

* fixed
    * idsly.bid
    * idsly.net
    * imgfile.net
    * wicr.me
* added
    * 4short.tk
    * akanosora.com
    * ally.shortens.co
    * arba7kpro.com
    * crabcut.net
    * cutadlink.net
    * cuto.io
    * cutwin.us
    * download-mirror.ga
    * dukun-cit.com
    * dutchycorp.space
    * earn.theplusit.ro
    * earnmoneytalk.com
    * fabsdeals.com
    * flaz.link
    * geki.tech
    * goou.in
    * icutlink.com
    * lapak.link
    * mrfourtech.com
    * oload.live
    * sardeath.com
    * skip.az
    * tech4utoday.com
    * techandreview.info
    * uiz.io
    * urlsamo.com
    * yametesenpai.xyz

## v6.30.0

* fixed
    * imgfile.net
* added
    * 123link.vip
    * 1921681254.tech
    * 1idsly.com
    * 2fly.me
    * bloggingdekh.xyz
    * btc.ms
    * chrt.pw
    * counsellingresult2016.in
    * curs.co
    * cuus.io
    * drakorsafe.tech
    * fopkodiak.site
    * gsmzone.site
    * iitjeemainguide.in
    * imgbaron.com
    * khabratk.com
    * lewat.in
    * lewat.wibuindo.com
    * lin65.me
    * lindung.me
    * linkorlink.com
    * lotechnocan.org
    * omglyrics.com
    * omgmusik.com
    * programsfre.com
    * safelinkblogger.com
    * shortearn.eu
    * shortid.co
    * shrink.vip
    * skinnycat.org
    * sub2unlock.com
    * szs.pw
    * technlab.com
    * tinylink.run
    * unduh.in
    * wibuindo.xyz
    * xxx.fopkodiak.site

## v6.29.0

* fixed
    * 22pixx.xyz
    * mykinggo.com
    * win4cut.com
* added
    * 3rab-cash.com
    * blogginggyanbox.com
    * buyitonline.store
    * cuee.io
    * cuturl.in
    * gifsis.com
    * giga74.com
    * idsly.net
    * imagescanner.cc
    * imgcloud.pw
    * li-nkz.com
    * lpe.pw
    * marivelkece.xyz
    * multiimg.com
    * nekopoi.ga
    * oload.club
    * openload.pw
    * payskip.org
    * picstate.com
    * pinkhindi.com
    * postimg.cc
    * shln.pw
    * srtfly.com
    * yourtechguider.com

## v6.28.0

* fixed
    * greget.space
* added
    * 8o.ee
    * buy-in-599rs.win
    * cyahealth.com
    * eatings.stream
    * ershadat.com
    * idsly.org
    * link5s.co
    * linku.us
    * safelinkreviewx.com
    * xemlink.net
    * z2i.com
* removed
    * pixsense.net
    * safelinkconverter2.com
    * safelinkreviewer.com
    * safelinksreview.com

## v6.27.0

* fixed
    * linkdrop.net
    * 1be.biz
* added
    * businessiss2.info
    * link2link.cf
    * lonelymoon.net
    * megaurl.link
    * skipurls.com
    * smarteasystudy.com
    * stt.awsubs.co

## v6.26.0

* fixed
    * imgfile.net
    * xxxwebdlxxx.org
* added
    * awsubsco.ml
    * clk.ink
    * cuio.io
    * irisvera.com
    * oload.fun
    * plantaheim.com
    * probusinesshub.com
    * pss.pw

## v6.25.0

* fixed
    * 22pixx.xyz
    * spacetica.com
* added
    * adsrt.me
    * e2s.cc
    * glory-link.com
    * idnation.net
    * lwt.pw
    * picbaron.com
    * stfly.press
    * teknologilink.com
    * zutrox.link

## v6.24.0

* added
    * 1ink.info
    * clk.icu
    * healthtod.com
    * shortly.xyz

## v6.23.0

* fixed
    * fastpic.ru
    * oturl.com
* added
    * shtlink.co
    * won.pe

## v6.22.0

* fixed
    * imgoutlet.pw
* added
    * 22pixx.xyz
    * adzurl.cf
    * cutpaid.com
    * naturalhealthy.xyz
    * oload.cc
    * shortglobal.com
    * tpx.me
    * vnurl.xyz
    * xxx.sexex.xyz

## v6.21.0

* fixed
    * beeimg.com
    * imagetwist.com
    * imgoutlet.pw
    * imgprime.com
    * picmoza.com
* added
    * autoride.pw
    * javtor.com
    * oload.cloud
    * topurl.net

## v6.20.0

* fixed
    * adsrt.com
    * bolaoke.club
    * sehatsegar.net
    * imagetwist.com
* added
    * akoam.net
    * drivefiles.bid
    * drive.jepitkertas.com
    * link4win.net
    * linksad.net
    * swzz.xyz
* removed
    * akoam.com

## v6.19.0

* fixed
    * autolinkach.com
    * bolaoke.club
    * davinsurance.com
    * psl.pw
* added
    * adskipme.com
    * cll.press
    * fmlawkers.club
    * hexafile.net
    * indexmovie.club
    * insurance-waifu.cf
    * javlibrary.com
    * link4win.com
    * picclock.ru
    * picmoza.com
    * shrtfly.net
    * skyinsurance.ml
    * spacetica.com
    * speedcar.club
    * telolet.in
* removed
    * susutinv2.com

## v6.18.0

* fixed
    * itiad.com
    * mirrored.to
* added
    * 123link.pro
    * cashat.net
    * cutsouf.com
    * dawnstation.com
    * flylink.io
    * imgant.com
    * link.tl
    * linkvip.tk
    * lnkshrnk.net
    * niagoshort.com
    * picpic.online
    * rhvgmritmziwcm.net
    * short2win.net
    * ujv.al
    * ujv.me
    * win4cut.com

## v6.17.0

* fixed
    * linkdrop.net
* added
    * awcar.icu
    * converthinks.xyz
    * davinsurance.com
    * fiuxy.bz
    * getinfos.net
    * getlink.pw
    * imageblinks.com
    * imgdew.pw
    * imgmaze.pw
    * imgtown.pw
    * imgview.pw
    * onepiece-ex.com.br
    * s.yukisubs.com
* removed
    * imgdew.com
    * imgmaze.com
    * imgtown.net
    * imgview.net

## v6.16.0

* fixed
    * coshink.co
    * mirrored.to
* added
    * adcoin.me
    * clk.sh
    * hdmoza.com
    * imgjazz.com
    * linkach.com
    * linktor.io
    * lyon.kim
    * skips.link
    * za.gl

## v6.15.0

* fixed
    * cut-earn.com
    * cutearn.ca
    * link-zero.com
    * payskip.me
    * plantaheim.web.id
* added
    * 22pixx.xyz
    * autech.xyz
    * cut-win.com
    * gocitlink.com
    * idsly.bid
    * licklink.net
    * mirrored.to
    * mykinggo.com
    * sweetlantern.com
    * tinylinks.net
    * vivads.net
    * wicr.me

## v6.14.0

* fixed
    * anjay.info
    * bit-url.com
    * catcut.net
    * coinlink.co
    * imagetwist.com
    * mirrorcreator.com
    * moesubs.com
* added
    * by6dk.com
    * dwindly.io
    * foxurl.net
    * glinks.me
    * imageko.com
    * intercelestial.com
    * itiurl.co
    * kurosafe.menantisenja.com
    * kurosafe.online
    * kurosafe.website
    * kuylink.com
    * losstor.com
    * met.bz
    * payskip.me
    * sehatsegar.net
    * tetew.info
    * tokenfly.pw
* removed
    * lix.in
    * zintata.com

## v6.13.0

* fixed
    * earnbig.ca
    * gg-l.xyz
    * imagebam.com
    * lifesurance.info
    * ourl.io
    * petty.link
    * pnd.tl
    * shrinkearn.com
    * spaste.com
    * tl.tc
    * wi.cr
* added
    * admew.com
    * anjay.info
    * bolaoke.club
    * businessforyouand.me
    * designmyhomee.com
    * earn-url.com
    * eklink.net
    * id-securelink.xyz
    * kakkoiisafe.us
    * likn.xyz
    * linkexa.com
    * link-zero.com
    * novaenreta.space
    * shon.xyz
    * shrtfly.com
    * simaholina.xyz
    * skinnycat.net
    * sloomp.space
    * tiny.ec
    * tny.ec
    * tojros.tk
    * turkdown.com
* removed
    * 244pix.com
    * adlock.org
    * b4he.com
    * bilder-space.de
    * buzurl.com
    * cash4files.com
    * cf2.me
    * cf3.me
    * cf5.me
    * cf6.co
    * cf7.co
    * dd.ma
    * dh10thbvu.com
    * dwimg.com
    * ex9.co
    * fapoff.com
    * galleries.bz
    * goneviral.com
    * gxp.so
    * hashe.in
    * hit.us
    * hornywood.tv
    * ilovebanten.com
    * imagescream.com
    * imgchili.com
    * imgchili.net
    * imgdiamond.com
    * imghere.net
    * imgsmile.com
    * ironimg.net
    * kokemoon.com
    * link-earn.com
    * link2you.ru
    * linkhits.us
    * lovechix.com
    * megaline.co
    * miniurl.tk
    * picbucks.com
    * picturescream.asia
    * picturescream.com
    * postscreens.info
    * shark.vn
    * theseforums.com
    * tnabucks.com
    * topload.pro
    * tubeviral.com
    * u2ks.com
    * ultrafiles.net
    * urlst.me
    * x45x.info
    * xip.ir
    * xiw34.com
    * xt3.me
    * zbqhfbetlmni.net
    * zff.co

## v6.12.0

* fixed
    * videogamesblogger.com
    * viidii.info
    * gameinfo.pw
    * megaurl.in
    * cuon.io
    * gsurl.me
    * sehatlega.com
    * apasih.pw
    * icutit.ca
    * adpop.me
* added
    * itiad.com
    * prnt.sc
    * imgmass.com
    * shrten.xyz
    * crus.io
    * 4cut.io
    * imageshimage.com
    * imgrock.pw
    * koylinks.win
    * tr.link
    * oload.download
    * taive.in
    * payshorturl.com
    * oturl.com
    * loadurl.com
    * vinaurl.net
    * lopte.pro
    * man2pro.com
    * urltips.com
    * raolink.com
    * imgbalana.com
* removed
    * x.pixfarm.net
    * vvcap.net
    * imageontime.com
    * imagepicsa.com
    * imagehorse.com
    * zonezeedimage.com
    * zeljeimage.com
    * croftimage.com
    * myhotimage.com
    * bokimage.com
    * imgnext.com
    * img.spicyzilla.com
    * imgtwyti.com
    * imgxyz.com
    * imgdevil.com
    * imgban.com
    * imgpu.com
    * imgbeer.com
    * imgwet.com
    * imgnimz.com
    * imgbinbou.com
    * img22.com
    * imgcover.com
    * imgblank.com
    * imgreality.com
    * img-zone.com
    * img-uploads.com
    * imgblow.com
    * img4sharing.com
    * imagefolks.com
    * freephotohostin.com
    * imgult.com
    * xxximagenow.com
    * xxxsparrow.com
    * playimg.com
    * picstwist.com
    * ericsony.com
    * uplimg.com
    * lexiit.com
    * thumbnailus.com
    * newimagepost.com
    * fapingpics.com
    * i.imgslip.com
    * hentai.imgslip.com
    * goimge.com
    * nimplus.com
    * nudeximg.com
    * imgcoin.net
    * imgfap.net
    * imgcandy.net
    * imgmaster.net
    * imgrun.net
    * imgboom.net
    * imgpics.net
    * imagesouls.net
    * imagelaser.net
    * picture-bang.net
    * project-photo.net
    * pix-link.net
    * golfpit.net
    * shotimg.org
    * adultimg.org
    * dragimage.org
    * imgmag.co
    * bulkimg.info
    * photo-up.info
    * myimg.info
    * img-pop.info
    * vava.in
    * pixxx.me
    * picspornfree.me
    * imgload.me
    * fapat.me
    * pic2pic.ru
    * 24avarii.ru
    * loftlm.ru
    * 18pron.ru
    * imgplus.ru
    * imgease.re
    * goimg.xyz
    * pic2pic.site
    * sxpics.nl
    * darpix.desi
    * pic4you.top
    * imgsen.se
    * imgtwyti.net
    * imgtwyti.com
    * hentai-baka.com
    * jav-hentai.host
    * img-hentai.host
    * hentai-king.host
    * img-king.xyz
    * imgbb.net
    * imgtor.pw
    * imageporn.eu
    * imgzizi.xyz
    * 08lkk.com
    * greenpiccs.com
    * pornimagex.com
    * pixhub.eu
    * picmoe.net
    * pic2profit.com
    * picp2.com
    * imgrex.com
    * img3x.com
    * imagevau.eu
    * img.deli.sh
    * imgsicily.it
    * pictureshoster.com
    * javcity.com
    * imgtheif.com
    * imgsure.com
    * imguniversal.com
    * imgpaying.com
    * imgmega.com
    * imgzeus.com
    * imgmaid.net
    * imzdrop.com
    * imgdrive.co
    * cuteimg.cc
    * imgtiger.org
    * imggold.org
    * myimg.club
    * foxyimg.link
    * coreimg.net
    * chronos.to
    * imgnova.xyz
    * hentai-hot.xyz
    * hentai-king.online
    * imglocker.com
    * imgleech.com
    * img.pornleech.com
    * imgsense.com
    * imagebic.com
    * daily-img.com
    * picangel.in
    * imgbin.me
    * img3x.net
    * img24.org
    * imagik.fr
    * hostingfailov.com
    * imagecherry.com
    * fotoszok.pl.com
    * picturevip.com
    * uploadimage.eu
    * anonpic.com
    * imagepix.org
    * imageheli.com
    * imgtube.net
    * pixliv.com
    * imagearn.com
    * image18.org
    * hentaimg.com
    * ghanaimages.co
    * blackcatpix.com
    * fastpics.net
    * ifap.co
    * avenuexxx.com
    * 2imgs.com
    * xlink.me
    * wzzq.me
    * victly.com
    * upan.so
    * ultshare.com
    * typ.me
    * dlneko.com
    * dlneko.net
    * dlneko.org
    * rumahsimpel.com
    * safelinkair.com
    * healthygress24.ga
    * kombatch.amankan.link
    * gadget14.pw
    * auto14.pw
    * nar-04.tk
    * gadget13.com
    * autorp.us
    * anisubsia.tk
    * insurance1.tech
    * freeanimeonline.xyz
    * shorten.id
    * getcomics.gq
    * miuitutorial.gq
    * awsubs.cf
    * awsubsco.ga
    * satuasia.com
    * tawaku.com
    * link.filmku.net
    * muucih.com
    * telolet.in
    * designinghomey.com
    * sinopsisfilmku.com
    * sidespace.net
    * erogedownload.net
    * otoviral.racing
    * sipkur.us
    * aw-games.net
    * ww3.manteb.in
    * streamingfrench.net
    * stash-coins.com
    * srnk.co
    * smll.io
    * shortskip.com
    * shortenurl.tk
    * pengaman.link
    * urlgo.gs
    * shink.in
    * qaafa.com
    * digg.to
    * short.est
    * setlinks.us
    * robo.us
    * riurl.com
    * rijaliti.info
    * reffbux.com
    * rapeit.net
    * oxyl.me
    * ohleech.com
    * mt0.org
    * moe.god.jp
    * moesubs.akurapopo.pro
    * dl.nsfk.in
    * madlink.sk
    * mantap.in
    * mantab.in
    * mantep.in
    * manteb.in
    * st.oploverz.net
    * awaremmxv.com
    * looy.in
    * loook.ga
    * lnx.lu
    * lnk.in
    * indexmovie.me
    * ilix.in
    * priva.us
    * leechbd.tk
    * link-protector.com
    * link2dollar.com
    * cvc.la
    * boxcash.net
    * anonymbucks.com
    * 3ra.be
    * 2ty.cc
    * adjet.biz
    * adfe.es
    * dereferer.website
    * dikit.in
    * elde.me
    * ethi.in
    * fit.sh
    * fundurl.com
    * gca.sh
    * repla.cr
    * go2.me
    * linkajc.com
    * link5s.com
    * fastdecode.com
    * linkdolar.xyz
    * linkpaid.net
    * dapat.in
    * cf.ly
    * link.animagz.org
    * gunting.in
    * linc.ml
    * adcrun.ch
    * 1tk.us
    * adbla.us
    * tl7.us
    * gx.si
    * adwat.ch
    * fly2url.com
    * urlwiz.com
    * ultry.net
    * wwy.me
    * myam.me
    * ssl.gs
    * srk.gs
    * cun.bz
    * vizzy.es
    * kazan.vc
    * linkcash.ml
    * adtr.im
    * goolink.me
    * earningurl.com
    * sflnk.me
    * 3rabshort.com
    * adlink.guru
    * cypt.ga
    * filesbucks.com
    * elink.link
    * payurl.me
    * url.ht
    * pir.im
    * bol.tl
    * adfly.tc
    * kokemoon.com
    * top9space.com

## v6.11.0

* fixed
    * adf.ly
    * 123link.pw
    * 1dl.biz
    * 1be.biz
    * cut4links.com
    * tmearn.com
    * clik.pw
* added
    * adsvy.com
    * vnurl.net
    * short2win.com
    * dz4link.com
    * royurls.bid
    * gameinfo.pw
    * adshort.co
    * tocdo.in
    * iiv.pl
    * animeforce.stream
    * oload.win
* removed
    * freegaysitepass.com
    * fuestfka.com
    * deb.gs
    * sexpalace.gs
    * dumppix.com
    * postimg.net
    * imageview.me
    * hentai-hosting.com
    * javtotal.com
    * imgurban.info
    * d69.in
    * images.maxigame.by
    * gratisimage.dk
    * npicture.net
    * onlinepic.net
    * imgurx.net
    * z.gs
    * adultmove.info
    * reducelnk.com
    * amy.gs
    * any.gs
    * dyo.gs
    * imgdream.net
    * imgnm.net
    * imgsilo.net
    * imgsoo.net
    * imagepearl.com
    * imagecrest.com
    * itmages.ru
    * 1pics.ru
    * javelite.tk
    * crd.ht
    * adshort.im
    * adshort.pro
    * adshort.in
    * daily-img.com
    * img-365.com
    * 365-img.com
    * xxx.porn0day.com
    * picamatic.com
    * ehdwallpapers.org
    * imgdomino.com
    * emptypix.com
    * imageleon.com
    * sexyxpixels.com
    * gallerysense.se
    * gallerynova.se
    * maxmirror.com
    * larashare.com
    * iori.us
    * firedrive.com
    * arab.sh
    * anafile.com
    * ysf.pl
    * zo.mu
    * zzz.gl
    * mypixxx.lonestarnaughtygirls.com
    * h-animes.info

## v6.10.0

* fixed
    * mirrorcreator.com
    * imgadult.com
    * imgwallet.com
    * imgtaxi.com
    * telondasmu.com
    * imgprime.com
    * clk.press
    * short.pe
    * urlcloud.us
    * ourl.io
    * linkdrop.net
    * adf.ly
* added
    * cutl.in
    * cut4link.com
    * mikymoons.com
    * twik.pw
    * spamlink.org
    * pnd.tl
    * top9space.com
    * mylink.zone
    * 3bst.co
    * shortit.ca
    * 3rabcut.com
* changed
    * recaptcha for spaste.com
* removed
    * clictune.com
    * susutin.com
    * shortit.in

## v6.9.0

* fixed
    * openload.co
* added
    * imgfile.net
    * henpoi.lompat.in
    * aw-games.net
    * viralukk.com
    * clk.press
    * pixxxels.cc
    * imx.to
    * pixhost.to
    * gsul.me
    * getsl.me
    * gsur.in
    * cutearn.ca
    * earnbig.ca
    * shrt10.com
    * ur.ly
    * urly.mobi
    * apasih.pw
    * ewa.ac
* removed
    * pixxxels.org
    * img.yt
    * pixhost.org

## v6.8.0

* fixed
    * imagepearl.com
    * imgdrive.net
    * shink.me
* added
    * shark.vn
    * safelinku.net
    * kokemoon.com
    * earn-guide.com
    * oload.site
    * icutit.ca
    * psl.pw
    * mylink.zone
    * shortad.cf
    * pic.hotimg.site
    * zbqhfbetlmni.net
    * greget.space
    * shrinkearn.com
    * petty.link
* removed
    * jzrputtbut.net

## v6.7.0

* fixed
    * imgprime.com
    * openload.co
    * coinlink.co
    * clictune.com
    * trlink.in
* added
    * 123link.pw
    * gurl.ly
    * adpop.me
    * wi.cr
    * short.pe
    * srt.am
    * linkrex.net
    * coshink.co
    * urlcloud.us
    * 3rabshort.com
    * gsul.me
    * getsl.me
    * adbitly.in
    * gg-l.xyz
    * mitly.us
    * tui.click
    * gsur.in
    * shink.xyz
    * mlink.club
    * dzurl.ml
    * zlshorte.net
    * igram.im
    * gram.im
    * wolink.in
    * bit-url.com
    * git.tc
    * link4.me
    * premiumzen.com
    * megaurl.in
    * siotong.com
    * siherp.com
    * otoviral.racing
    * lifesurance.info
    * cut4links.com
    * plantaheim.web.id
    * imagexport.com
    * adshort.pro
    * cut-w.in
    * cut-earn.com
    * cuon.io
    * zeiz.me
    * adsrt.com
    * imgfresh.info
    * 1ink.cc
    * jurl.io
    * adslink.pw
* removed
    * zez.io
    * coshurl.co

## v6.6.0

* fixed
    * clictune.com
    * adyou.me
    * imgrock.info
    * imgdew.com
* added
    * ourl.io
    * cutwin.com
    * cutwi.in
    * adyou.co
    * imgsky.net
    * picker-click.ru
    * imgoutlet.pw
* removed
    * imgoutlet.co
    * link.tl

## v6.5.0

* fixed
    * linkdrop.net
* added
    * adbilty.me
    * oke.io
    * susutinv2.com
    * njiir.com
* removed
    * zytpirwai.net

## v6.4.1

* fixed
    * lite edition bug

## v6.4.0

* fixed
    * ally.sh
    * idsly.com
* added
    * GreaseMonkey v4 support
    * oload.stream
    * 123link.co
    * 123link.press
    * adshort.im
    * p0xpicmoney.ru
    * compartiendofull.net
    * l2s.io
    * curs.io
    * clik.pw
    * weefy.me
    * coshurl.co
* removed
    * adshort.co

## v6.3.0

* fixed
    * imgrock.info
    * imagecrest.com
    * clictune.com
* added
    * imghost.top
    * croea.com
    * xxx.pornscreen.xyz
    * imgpart.com
    * shink.me
    * oload.info
    * 123link.io
* removed
    * 123link.top

## v6.2.1

* fixed
    * mirrorcreator.com
    * configuration page

## v6.2.0

* fixed
    * sipkur.us
* added
    * xxxwebdlxxx.org
    * u2s.io
    * imagespicy.site
    * linclik.com
    * link-earn.com
    * autolinkach.com
    * zez.io
    * adbull.me
    * adshort.co
    * adshorte.com

## v6.1.4

* fixed
    * legacy browser support

## v6.1.3

* fixed
    * adf.ly

## v6.1.2

* fixed
    * bc.vc
    * jzrputtbut.net

## v6.1.1

* fixed
    * configuration page
    * 55888.eu
    * ouo.io
    * spaste.com

## v6.1.0

* changed
    * Trying to fix compatibility to Violentmonkey
* fixed
    * ouo.io
    * imgdrive.net
    * fas.li
    * adf.ly
    * prntscr.com
    * short.am
    * urlcash.net
    * idsly.com
* added
    * imgrock.info
* removed
    * imgrock.net

## v6.0.0

* changed
    * rewrite to ES7
    * rewrite build system

## v5.73.0

* fixed
    * techfunda.net
    * imgseed.com
    * imagecrest.com
    * imagetwist.com
    * shink.in
* added
    * topload.pro
    * jzrputtbut.net
    * telondasmu.com
    * acidimg.cc

## v5.72.0

* fixed
    * pronpic.org
    * safelinkreviewer.co
    * linkshrink.net
    * imgwallet.com
* added
    * imgoutlet.co
* removed
    * igg-games.com

## v5.71.0

* fixed
    * short.am
    * xlink.me
    * xxx.porn0day.com
    * pic4you.ru
    * pic5you.ru
    * keptarolo.hu
    * h-animes.info
    * adultmove.info
    * imgult.com
    * imagenpic.com
    * shrink-service.it
* added
    * short.awsubs.me
    * imgreality.com
    * corneey.com
    * ceesty.com
    * destyy.com
    * festyy.com
    * gestyy.com
* removed
    * leechpremium.space
    * empireload.com
    * loadsanook.com
    * a.pomf.se
    * yfrog.com

## v5.70.0

* fixed
    * ad7.biz
    * bc.vc
    * imagepearl.com
    * imagecrest.com
    * prevent loop if it failed to update configurations
* added
    * imgtorrnt.in
    * mylink.us
* removed
    * mirrorupload.net
    * dewaurl.com
    * imageberyl.com
    * cuzle.com
    * forbes.com
    * comicon.com.br
    * ichan.org
    * free-tv-video-online.info
    * linkarus.com

## v5.69.0

* fixed
    * imgrock.net
    * ah.pe
    * Tampermonkey compatibility for Firefox
* added
    * earningurl.com
    * adshort.in
    * linkhits.us
    * clkmein.com
    * awsubsco.ga
    * autorp.us

## v5.68.2

* fixed
    * adf.ly sub-domains

## v5.68.1

* fixed
    * script error

## v5.68.0

* fixed
    * adf.ly
    * link.tl
    * blogspot.com
* added
    * adfu.us
    * short.awsubs.co
    * ww2.awsubs.co
    * ima.gy
    * erogedownload.net
    * linkpoi.in
    * telolet.in
    * mirrorfilehost.com
    * short.pastewma.com
    * wiid.me
    * clkme.me
    * trlink.in
    * adfly.tc
    * linkfly.gaosmedia.com
    * cpmlink.net
    * gsurl.in
    * bluenik.com

## v5.67.0

* fixed
    * imgrock.net
    * imgtaxi.com
    * shrink-service.it
    * shink.in
    * al.ly
* added
    * cllkme.com

## v5.66.0

* fixed
    * ouo.io
    * img.yt
* added
    * hashe.in
    * cut-urls.com
    * tmearn.com

## v5.65.0

* fixed
    * susutin.com
    * fas.li
* added
    * url.ht
    * urle.co
    * looy.in
    * picz.site
    * imgpix.net
    * oload.tv
    * ally.sh
    * sinopsisfilmku.com
    * awsubs.cf
    * igg-games.co
    * shrink-service.it
    * techfunda.net
    * tl.tc
    * sidespace.net
    * cshort.org
    * pdi2.net
* changed
    * trying to fix problem for usi

## v5.64.0

* fixed
    * shink.in
    * pixsense.net
    * freeimgup.com
    * imgtown.net
    * linkdrop.net
    * coinlink.co
* added
    * croco.site
    * imgdomino.com
    * imagesnake.org
    * xiw34.com
    * sipkur.us
    * fiuxy.co
* removed
    * fiuxy.net

## v5.63.2

* fixed
    * remove click event blocker, broken by design

## v5.63.1

* fixed
    * trying to fix click event blocker

## v5.63.0

* fixed
    * img.yt
    * imgrock.net
    * coinlink.co
    * linkdrop.net
    * pixsense.net
    * freeimgup.com
* added
    * worldhack.net
    * linkdolar.xyz
    * sehatlega.com
    * 123link.top
    * 10co.biz
    * 10co.xyz
    * 10co.co
    * 10co.me
    * pir.im
    * bol.tl
    * zintata.com
    * radikal.ru
    * indexmovie.xyz
    * urlst.me
    * imgprime.com
    * ilovebanten.com
    * idsly.com

## 5.62.1

* fixed
    * imgrock.net
    * lynk.my

## 5.62.0

* fixed
    * img.yt
    * pixhost.org
* added
    * catcut.net
    * adurl.id
    * goolink.me
    * filesbucks.com
    * ani-share.com
    * elink.link
    * payurl.me
    * gunting.web.id
    * adyou.me
    * gsurl.me
    * g5u.pw
    * azhie.net
* removed
    * eafyfsuh.net
    * sasontnwc.net

## 5.61.2

* fixed
    * xxxhost.me
    * imgking.co

## 5.61.1

* fixed
    * img.yt
    * lynk.my

## 5.61.0

* fixed
    * picnictrans.com
    * imgking.co
    * linkdrop.net
    * imgclick.net
* added
    * star-hentai.com
    * autofans.pw
    * vavi.co
    * miuitutorial.gq
    * kombatch.loncat.pw
    * landscapenature.pw
    * pixxxels.org
    * xxxhost.me
    * gadget13.com
    * imgfapper.com
    * qaafa.com
    * viid.me
    * safelinkreview.co
    * decrypt.safelinkconverter.com
    * blogspot.com
    * short.est
    * ulshare.net
    * imgshots.com
* removed
    * postimg.org

## 5.60.6

* fixed
    * mirrorcreator.com
    * compul.in
    * ah.pe
    * adf.ly
    * linkdrop.net
    * dmus.in

## 5.60.5

* fixed
    * coinlink.co

## 5.60.4

* fixed
    * page nuking on Firefox

## 5.60.3

* fixed
    * zytpirwai.net

## 5.60.2

* fixed
    * log configuration
    * bc.vc

## 5.60.1

* fixed
    * remove redirection hack

## 5.60.0

* fixed
    * image scaling problem
    * coinlink.co
    * designinghomey.com
    * trying to fix some redirection problems
* added
    * hentai-baka.com
    * safelinkreviewer.com
    * cypt.ga
    * imgfiles.org
    * cocoleech.com
    * imagerar.com
    * imgdragon.com

## 5.59.0

* fixed
    * 1be.biz
    * motonews.club
    * imgview.net
* added
    * playimg.com
    * voyeurimage.org
    * imgtor.pw
    * zytpirwai.net
    * shorten.id
    * coinlink.co
    * imagep2p.com
    * gtaind.com
    * comicon.com.br
    * img3x.com
    * adlink.guru
    * picnictrans.com
    * croco.me
    * freeanimeonline.xyz
    * imgcurl.com
    * short.am
    * smll.io
* removed
    * awet.in
    * sortir.in
    * st.benfile.com
    * st.azhie.net

## 5.58.0

* fixed
    * imgrock.net
    * openload.co
    * coeg.in
    * link.tl
* added
    * uskip.me
    * ipicture.su
    * urlgo.gs
    * amankan.link
* removed
    * linc.ml

## 5.57.0

* fixed
    * 1dl.biz
    * avenuexxx.com
    * nar-04.tk
* added
    * hentai-pop.com
    * cdn.javtotal.com
    * jav-hentai.host
    * img-king.xyz
    * imagesouls.net
    * xxx.porn0day.com
    * img-hentai.host
    * hentai-king.host
    * imagecrest.com
    * healthygress24.ga
    * motonews.club
    * designinghomey.com
    * kurogaze.net
    * lolinez.com
    * fas.li
    * elde.me
    * nmac.to
    * admy.link
    * moesubs.com
    * img-uploads.com
    * imgreputa.com
    * freephotohostin.com
    * sports14.pw
    * insurance1.tech
    * imgzizi.xyz
    * linkpaid.net
* removed
    * pornprimehd.com

## 5.56.2

* fixed
    * AJAX white list for TamperMonkey
    * sht.io
    * dumppix.com
    * picstream.tv

## 5.56.1

* fixed
    * imgview.net
    * imgclick.com
    * adf.ly
    * imageon.org
    * bunnyforum.org
    * imageporn.eu

## 5.56.0

* fixed
    * imagepearl.com
    * imageberyl.com
    * imagesnake.com
    * freebunker.com
    * sexyxpixels.com
    * spaste.com
* added
    * imgblank.com
    * domaink.ru
    * dmus.in
    * ironimg.net
    * goto.loncat.in
    * edogawa.lon.pw
    * ouo.press
    * designinghomey.com
    * igg-games.com
    * imgrat.com
    * getcomics.gq
    * imgz.pw
    * sipkur.net
* removed
    * bk-ddl.net

## 5.55.0

* fixed
    * imgsay.com
* added
    * pic2pic.ru
    * javtotal.com
    * ehdwallpapers.org
    * img4sharing.com
    * postscreens.info
    * imgsilo.net
    * motosport.pw
    * filmku.lompat.in
    * imagebic.com
    * gunting.in
    * pixsense.net
    * anisubsia.tk
    * lindung.in

## 5.54.2

* fixed
    * spaste.com

## 5.54.1

* fixed
    * imageberyl.com
    * spaste.com

## 5.54.0

* fixed
    * imgcarry.com
    * spaste.com
    * imagepearl.com
* added
    * hentai-king.online
    * naughtygate.net
    * imageshots.com
    * i.hentai-ddl.org
    * picangel.in
    * picstream.tv
* removed
    * picstate.com.alsohe.com

## 5.53.0

* fixed
    * freebunker.com
    * imgcarry.com
    * imgcandy.net
    * ysf.pl
    * spaste.com
* added
    * bunnyforum.org
    * imageberyl.com
    * darpix.desi
    * tinizo.com
    * pic4you.top
    * imgplus.ru
    * imgkings.com
    * imgdiamond.com
    * freeimgup.com
    * imgsen.se
    * imgtrial.com

## 5.52.0

* fixed
    * imgnova.xyz
    * imgseeds.com
    * imgoutlet.com
    * shink.in
* added
    * img-pop.info
    * imgnm.net
    * gadget14.pw
    * auto14.pw
    * fapat.me
    * nar-04.tk
    * spaste.com
    * leechpremium.space
    * naisho.lompat.in

## 5.51.0

* fixed
    * imagesnake.com
    * susutin.com
* added
    * imgsoo.net
    * imgwallet.com
    * awaremmxv.com
* removed
    * imagepong.info

## 5.50.0

* fixed
    * imagepearl.com
* added
    * openload.co
    * adultimg.org
    * fiuxy.net
    * imgicy.com
    * imagehorse.com
    * imguniversal.com
    * picture-bang.net
    * pic-maniac.com

## 5.49.2

* fixed
    * beeimg.com
    * hotimage.uk
    * adf.ly

## 5.49.1

* fixed
    * fix module execution order

## 5.49.0

* fixed
    * img-365.com
    * daily-img.com
    * picturescream.com
    * picturevip.com
    * linkdrop.net
    * pixroute.com
    * imgking.co
    * linksas.us
* added
    * pop-img.info
    * ads-img.info
    * xxxsparrow.com
    * imgdew.com
    * zatnawqy.net
    * imgoutlet.com
    * muucih.com
    * ysf.pl
    * srnk.co
    * rumahsimpel.com
* changed
    * rewrite grunt to gulp

## 5.48.0

* fixed
    * imgnova.xyz
    * linkarus.com
    * 0img.net
    * link.filmku.net
* added
    * hentai-hot.xyz
    * imgseed.com
    * imghit.com
    * imgmain.com
    * dlneko.org
    * coreimg.net
    * myimg.info
    * imgview.net
    * susutin.com
    * disingkat.in

## 5.47.0

* fixed
    * imgtown.net
    * imgnova.xyz
* added
    * linkplugapp.com
    * javcity.com
    * linkcash.ml
    * linkarus.com
    * coeg.in
    * ron.vn
    * imgmaid.net
    * link.filmku.net

## 5.46.0

* fixed
    * imgnova.xyz
    * imgclick.net
    * imagepearl.com
    * bc.vc
* added
    * 18pron.ru
    * sasontnwc.net
    * imgcover.com
    * dimtus.com
    * imgsense.com
    * imggold.org
    * imgve.com
    * ah.pe

## 5.45.1

* fixed
    * sites affected by experimental code

## 5.45.0

* fixed
    * imgbb.net
    * 1dl.biz
    * linksas.us
    * sh.st
* added
    * imagepearl.com
    * fapingpics.com
    * nimzshare.com
    * darpix.ga
    * sxpics.nl
    * xximg.net
    * dewaurl.com
* removed
    * alabout.com

## 5.44.0

* fixed
    * imagescream.com
    * imgbb.net
* added
    * imgnova.xyz
    * hulkimge.com
    * img22.com
    * linksas.us
    * link4ad.com
    * linkajc.com
    * cuzle.com
    * picstate.com.alsohe.com
    * pic2pic.site
    * streamingfrench.net
    * ad4.fr
    * imgurx.net

## 5.43.0

* added
    * imgproject.net
    * imgpython.net
    * xxxscreens.com
    * crd.ht
    * lovechix.com
    * sht.io
    * img2share.com
    * akoam.com
* removed
    * 4shared.com

## 5.42.0

* fixed
    * 1dl.biz
* added
    * dlneko.net
    * photo-up.info
    * link5s.com
    * 365-img.com
    * manteb.in
    * imgcream.com

## 5.41.0

* fixed
    * img-365.com
    * pixsor.com
* added
    * loftlm.ru
    * imgmag.co
    * tawaku.com
    * imgbinbou.com
    * imgnemo.com

## 5.40.0

* fixed
    * eafyfsuh.net
* added
    * imgsay.com

## 5.39.0

* fixed
    * al.ly
* added
    * imgnimz.com
    * itw.me
    * link.animagz.org

## 5.38.0

* fixed
    * sh.st
    * linkshrink.net
* added
    * megaimage.org
    * img-pay.com

## 5.37.2

* fixed
    * sh.st
    * pixsor.com

## 5.37.1

* fixed
    * eafyfsuh.net
    * daily-img.com

## 5.37.0

* fixed
    * imagetwist.com
    * sh.st
    * boxcash.net
    * turboimagehost.com
* added
    * imgkicks.com
    * golfpit.net
    * imgtown.net
    * shotimg.org
    * foxyimg.link
    * imgmaze.com
    * imgease.re
    * 0img.net
    * dlneko.com
    * satuasia.com
    * imgboom.net
    * imgsmile.com
    * goimg.xyz

## 5.36.3

* fixed
    * eafyfsuh.net

## 5.36.2

* fixed
    * eafyfsuh.net

## 5.36.1

* fixed
    * eafyfsuh.net

## 5.36.0

* fixed
    * imgtaxi.com
    * fastpic.ru
* added
    * img-365.com
    * hotimage.uk
    * xxximagenow.com
    * uploadimage.eu
    * imgload.me
    * imghere.net
    * holdthemoan.net
    * sexseeimage.com
    * adyou.me
    * anafile.com
    * myimg.club

## 5.35.0

* removed
    * imageback.info
    * imgrill.com
* added
    * daily-img.com
    * server.sbenny.com
    * iori.us
    * picspornfree.me
    * imageporn.eu
    * sexyxpixels.com
    * imgtornado.com

## 5.34.0

* fixed
    * imgtaxi.com
    * imgadult.com
* added
    * 24avarii.ru
    * imgwet.com (manual captcha)
    * imgdrive.net
    * imgbb.net
    * uimgshare.com
    * imageleon.com
    * img.pornleech.com

## 5.33.0

* fixed
    * linkdecode.com
    * imgking.co
* added
    * imgsicily.it
    * cuteimg.cc
    * nimplus.com
    * picturescream.asia
    * porno-pirat.ru
    * imgtiger.org
    * newimagepost.com
    * teenimage.org
    * funimg.net
    * greasyimage.com
    * avenuexxx.com
    * imgcentral.com

## 5.32.1

* fixed
    * configuration error
    * eafyfsuh.net

## 5.32.0

* fixed
    * linkshrink.net
* added
    * digg.to
    * pix-link.net
    * fuestfka.com
    * eafyfsuh.net
    * shortskip.com
    * forbes.com
* removed
    * photoup.biz

## 5.31.1

* fixed
    * u.shareme.in
    * problem on Firefox 42

## 5.31.0

* fixed
    * empireload.com
    * safelinkreview.com
    * linkshrink.net
    * 08lkk.com
* added
    * nudeximg.com
    * img24.org
    * picturescream.com
    * imgbeer.com
* removed
    * img.acianetmedia.com

## 5.30.0

* fixed
    * safelinkconverter.com
    * empireload.com
    * imagezilla.net
    * damimage.com
    * binbox.io
    * imagedecode.com
* added
    * project-photo.net
    * imgtwyti.com
    * linc.ml
    * st.azhie.net
    * dlneko.com
    * minidroid.net
    * safelinksreview.com
    * multiupfile.com

## 5.29.0

* fixed
    * linkbucks.com
* added
    * pornprimehd.com
    * pasted.co
    * lexiit.com
    * thumbnailus.com

## 5.28.0

* fixed
    * boxcash.net
    * sh.st
* added
    * adfe.es
    * imageon.org


## 5.27.0

* fixed
    * oni.vn
    * lynk.my
    * sh.st
    * linkbucks.com
* added
    * victly.com
    * link.im
    * boxcash.net
* removed
    * coin-ads.com
    * shortin.tk

## 5.26.0

* fixed
    * imgseeds.com
    * imgrock.net
    * empireload.com
    * imgbabes.com
    * binbox.io
    * chronos.to
    * imagebam.com
    * postimg.org
    * tavor-cooperation.de
* added
    * imgdrive.co
    * dereferer.website
    * gallerysense.se

## 5.25.1

* fixed
    * wrong redirection if link has query string
    * error message on configuration page

## 5.25.0

* changed
    * send `Referer` in the header by default
* fixed
    * gca.sh
    * imgtrex.com
    * imgtwyti.com
    * linkdecode.com
    * empireload.com
* removed
    * urlcow.com
    * miniurl.com
* added
    * ohleech.com
    * upmirror.info
    * pimpandhost.com
    * maxmirror.com
    * coolrom.com
    * linkdrop.net
    * cvc.la
    * shink.in
    * dailyss.net
    * erimge.com

## 5.24.0

* removed
    * steamcommunity.com
* fixed
    * gca.sh
    * cur.lv
    * imgslip.com
    * 08lkk.com
    * bc.vc
* added
    * vnl.tuhoctoan.net
    * tavor-cooperation.de
    * ouo.io
    * totaldebrid.org
    * shorti.ga
    * hentaiyoutube.com
    * fileproject.com.br
    * st.benfile.com

## 5.23.0

* changed
    * new configuration to change log level
* removed
    * urlz.so
* added
    * awet.in
    * sortir.in

## 5.22.1

* fixed
    * compatibility for Firefox 37 with GreaseMonkey 2.1
    * compatibility for Firefox 25

## 5.22.0

* fixed
    * imgslip.com
    * binbox.io
    * sh.st
* added
    * chronos.to
    * daily-img.com
    * videogameblogger.com
    * bk-ddl.net
    * imgban.com
    * imgmonkey.com
    * goimge.com
* removed
    * microtec.com.sg

## 5.21.0

* added
    * imgzeus.com
    * larashare.com
    * uplimg.com

## 5.20.0

* fixed
    * binbox.io
* added
    * supercheats.com
    * imgtrex.com
    * loook.ga
    * biglistofwebsites.com
    * arab.sh

## 5.19.1

* fixed
    * srelink.com
    * fastpic.ru
    * sh.st
    * mije.net

## 5.19.0

* fixed
    * 1dl.biz
* added
    * vidto.me
    * imgslip.com
    * lynk.my
    * mije.net
* changed
    * change title if it's working

## 5.18.0

* fixed
    * empireload.com
    * clictune.com
    * fit.sh
    * error on Firefox 39
* added
    * img-planet.com
    * imagelaser.net
    * free-tv-video-online.info
    * urlv2.com
    * clk.im
    * repla.cr
    * all-poster.ru

## 5.17.1

* fixed
    * dl-protect.com

## 5.17.0

* fixed
    * empireload.com
    * a.pomf.se
* removed
    * imagelook.org
    * ouo.io
    * ref.so
* added
    * loadsanook.com
    * sa.ae
    * compul.in
    * dikit.in

## 5.16.0

* added
    * ad2links.com
    * greenpiccs.com
    * mylinkgen.com

## 5.15.0

* fixed
    * shortenurl.tk
    * adf.ly
* removed
    * catpic.biz
    * pic.apollon-fervor.com
    * imgking.us
    * imgbanana.com
* added
    * microtec.com.sg
    * pengaman.link
    * safelinkreview.com
    * bokimage.com
    * segmentnext.com

## 5.14.0

* fixed
    * sandbox problems on Firefox
    * 1dl.biz
    * empireload.com
* added
    * support for Violentmonkey
    * ouo.io
    * leechbd.tk
    * a.pomf.se
    * allkeyshop.com
    * imgtzar.com

## 5.13.1

* fixed
    * sh.sh
    * bc.vc

## 5.13.0

* fixed
    * empireload.com
    * imgseeds.com
    * linkbucks.com survey page
* changed
    * sandbox API

## 5.12.1

* fixed
    * imgsee.me
    * problem with Firefox 36

## 5.12.0

* fixed
    * imgclick.net
* added
    * imageteam.org
    * imgdevil.com

## 5.11.2

* fixed
    * cur.lv

## 5.11.1

* fixed
    * AJAX for GreaseMonkey

## 5.11.0

* fixed
    * imagetwist.com
    * linkbucks.com
    * imgsee.me
* added
    * imageeer.com
    * imgking.co
    * pixxx.me
    * linkdecode.com

## 5.10.0

* fixed
    * safelinkconverter2.com
    * 55888.eu
    * entry script of linkbucks.com
* added
    * uploadrr.com
    * manteb.in
    * empireload.com
    * gca.sh (manual captcha)
    * jnw0.com

## 5.9.2

* fixed
    * error on webkit-based browsers

## 5.9.1

* fixed
    * properly disable leave prompts

## 5.9.0

* added
    * shortenurl.tk
    * st.wardhanime.net
    * imgxyz.net
    * hentaimg.com

## 5.8.0

* fixed
    * jheberg.net
    * linkbucks.com
* added
    * imgrock.net

## 5.7.0

* fixed
    * Safiri support with TamperMonkey
    * onbeforeunload event blocking
* added
    * oni.vn

## 5.6.0

* fixed
    * 08lkk.com
    * adlock.org
* added
    * mantep.in
    * srelink.com
    * teenshot.org
    * vizzy.es
    * st.oploverz.net
    * moesubs.akurapopo.pro
    * dl.nsfk.in
    * gallerynova.se
    * jheberg.net
    * clictune.com
    * 55888.eu
    * imgzap.com
    * kazan.vc

## 5.5.0

* fixed
    * entry scripts for linkbucks.com
    * bc.vc
* added
    * imzdrop.com
    * steamcommunity.com
    * embedupload.com
    * safelinkconverter2.com
    * shorturl.rapeit.net
    * imgpu.com
    * wpc8.com
* changed
    * we have logo now, thanks to [Josh Axey](https://twitter.com/Josh_Axey)

## 5.4.0

* fixed
    * configuraion menu
    * mantap.in
    * binbox.io
* added
    * imagelook.org
    * putlocker.com
    * imgtaxi.com
    * pornimagex.com

## 5.3.0

* fixed
    * dl-protect.com
    * binbox.io
* added
    * imgclick.net
    * ericsony.com
    * imgbanana.com
    * imgtwyti.com
* removed
    * imgdollar.com
    * pic.re
    * imagebucks.com

## 5.2.0

* fixed
    * dl-protect.com
* added
    * binbox.io
    * imgrun.net

## 5.1.0

* fixed
    * configuration page error
    * sylnk.net
* added
    * 4shared.com
    * linkshrink.net

## 5.0.0

* changed
    * rename project
    * detect adf.ly if possible
    * add lite version
* fixed
    * sh.st
    * pixroute.com
* added
    * dl-protect.com
    * mirrorupload.net
    * firedrive.com
    * imgsee.me
    * ethi.in
    * mirrorcreator.com
    * sylnk.net
    * 1tk.us

## 4.42.3

* fixed
    * update some metadata

## 4.42.2

* fixed
    * some typo

## 4.42.1

* fixed
    * sh.st
    * pixroute.com

## 4.42.0

* fixed
    * 1pics.ru
    * 08lkk.com
* added
    * photoup.biz
    * 1dl.biz
    * anonymbucks.com
    * mantap.in
* removed
    * imgskull.info

## 4.41.0

* fixed
    * pic.re
    * imglocker.com
    * imagebucks.biz
    * imagezilla.net
* added
    * imgblow.com

## 4.40.3

* fixed
    * lienscash.com

## 4.40.2

* fixed
    * Some problem with GreaseMonkey 2.0 on Firefox 29

## 4.40.1

* fixed
    * imgmega.com

## 4.40.0

* fixed
    * imagebucks.biz
* added
    * shortin.tk

## 4.39.0

* fixed
    * imgmaster.net
* added
    * img-view.net
    * mt0.org
* removed
    * pixpal.net
    * images.woh.to

## 4.38.0

* fixed
    * some issue on linkbucks.com
    * 08lkk.com
* added
    * picexposed.com
    * imglemon.com
    * pronpic.org
    * imgseeds.com
    * imagebucks.biz

## 4.37.2

* fixed
    * adf.ly issue with Ghostery

## 4.37.1

* fixed
    * bc.vc

## 4.37.0

* fixed
    * imgspice.com
    * dh10thbvu.com
    * add an API to deal with Firefox 30+ (a.k.a. the release of content script breaker)
    * trying to avoid reloading on linkbucks.com
    * sh.st
* added
    * vava.in
    * imgspot.org
    * link-protector.com

## 4.36.0

* fixed
    * pixliv.com
    * imglocker.com
* added
    * img.yt
    * moe.god.jp

## 4.35.1

* fixed
    * grave build script bugs

## 4.35.0

* fixed
    * ad7.biz
    * strip comments in production code
    * resource loading issue
* removed
    * cloudimg.net
* added
    * imgmega.com
    * wzzq.me
    * upan.so
    * gxp.so
    * 08lkk.com
    * pic.re
    * pixliv.com
    * dl.animesave.tk

## 4.34.0

* fixed
    * cur.lv
    * link2dollar.com
* added
    * imgdream.net

## 4.33.0

* fixed
    * fundurl.com
    * dh10thbvu.com
* added
    * theholycross.link2dollar.com
* removed
    * linkbucksmedia.com
    * shr77.com

## 4.32.0

* changed
    * configuration page uses HTTPS by default
    * move to GitHub Pages
* fixed
    * imgsure.com
    * adlock.in -> adlock.org
    * catpic.biz
* added
    * imglocker.com
    * imgrex.com
* removed
    * imgcorn.com
    * hornyimage.com
    * fotohosting.net
    * 1to4.me
    * imagepremium.com
    * urlink.at
    * 4owl.info
    * adv.li
    * bilder-hochladen.net
    * cyberpics.net
    * digitalfrenzy.net
    * filedump.net
    * freeimagehosting.net
    * ibunker.us

## 4.31.0

* fixed
    * rdlnk.co
    * some issue on linkbucks
    * ysear.ch
    * adtr.im
    * xip.ir
    * adcrun.ch
    * some issue on adf.ly
* added
    * u2ks.com

## 4.30.0

* fixed
    * sh.st
* added
    * cpv.bz
    * shr44.com
    * shr55.com
    * cpv.acb.im
    * adf.animechiby.com
* removed
    * xlocker.net
    * gallery.jpavgod.com

## 4.29.0

* fixed
    * some issues on bc.vc
    * survey for adcrun.ch
    * adtr.im
    * ysear.ch
    * adb.ug
    * some issues on adf.ly
    * pixhub.eu
* added
    * ilix.in
    * safeurl.eu
    * 1tiny.net
    * miniurl.tk
    * apploadz.ru
    * adwat.ch
    * gx.si
    * ultshare.com
    * fundurl.com
    * pictureshoster.com
    * picturevip.com
    * pixsor.com
    * postimg.org
    * postimg.net
* removed
    * adli.pw
    * short.pk

## 4.28.1

* fixed
    * ad7.biz
    * cur.lv
    * some issues on linkbucks
    * img-zone.com

## 4.28.0

* fixed
    * noelshack.com
    * sh.st
    * pic-upload.de
* added
    * ysear.ch
    * picamatic.com
    * pic4you.ru
    * pic5you.ru
    * piccash.net
    * picp2.com
    * free.link2dollar.com
    * vzturl.com
    * adv.coder143.com
    * david.nhachot.info
    * dl.nhachot.info
    * fit.sh
    * zzz.gl
    * easyurl.net
    * atu.ca
    * clickthru.ca
    * goshrink.com
    * redirects.ca
    * readthis.ca
    * preview.rlu.ru
    * dapat.in
    * file.tamteo.com
    * n.shareme.in
    * typ.me
    * 01.nl
    * cun.bz
    * 2ty.cc
    * urlinn.com
    * adtr.im
    * xafox.com
    * vir.al
    * similarsites.com
    * oxyl.me
    * ad5.eu
    * kingofshrink.com
    * picstwist.com
    * ddl.animesave.com
    * u.shareme.in
    * dh10thbvu.com
* removed
    * rapeit.net

## 4.27.0

* fixed
    * 1be.biz
    * 1to4.me
    * 3ra.be
    * 4fun.tw
    * adjet.biz
    * adlot.us
    * ah-informatique.com
    * buzurl.com
    * urlcow.com
    * cli.gs
    * coin-ads.com
    * dd.ma
    * adb.ug
    * adf.ly
* added
    * pic2profit.com
    * imgurban.info
    * pixpal.net
    * my-link.pro
    * pic.apollon-fervor.com
    * adf.tuhoctoan.net
* removed
    * zpag.es
    * adultf.ly
    * cliquesbr.com.br
    * ddp.net
    * photoup.biz
    * imgwiev.tk
    * imgjav.tk
    * imgcoco.com

## 4.26.0

* changed
    * add configuration menu back
    * add server-side script source into repository
* fixed
    * imgskull.info
    * shr77.com
    * yooclick.com
* added
    * dragimage.org
    * imgfap.net
    * setlinks.us
    * 2i.cz
    * noelshack.com
    * xlink.me
    * prntscr.com
    * shrink.gs
    * aka.gr
    * tl7.us
    * buzurl.com
    * filoops.info

## 4.25.1

* fixed
    * directupload.net
    * cur.lv
    * ad7.us
    * adb.ug
    * adbla.us
    * adjet.eu
    * bc.vc
    * imgtube.net
    * hit.us
    * shortit.in
    * ssl.gs
    * urlwiz.com
    * wwy.me

## 4.25.0

* fixed
    * bulkimg.info
    * coin-ads.com
    * dd.ma
    * compability with userChrome.js + UserScriptLoader
* added
    * 08lkk.com
    * cf2.me
    * cf3.me
    * cf5.me
    * cf6.co
    * cf7.co
    * ex9.co
    * xt3.me
    * adbla.us

## 4.24.0

* fixed
    * sh.st
    * adf.ly
* added
    * rapeit.net
    * dd.ma
    * go.nicoblog-games.com
    * gamecopyworld.com
    * imgleech.com

## 4.23.0

* fixed
    * pic-upload.de
    * theseforums.com
    * ay.gy
    * adf.ly
* added
    * imgskull.info
    * imgcoin.net

## 4.22.1

* fixed
    * bc.vc

## 4.22.0

* fixed
    * shr77.com
* added
    * imgcoco.com
    * ay.gy
    * adjet.biz
    * linkbucksmedia.com
* removed
    * iiiii.in
    * ulmt.in
    * urlgator.com
    * linkgalleries.net
    * linkseer.net
    * picturesetc.net
    * qvvo.com
    * realfiles.net
    * seriousfiles.com
    * seriousurls.com
    * thesefiles.com
    * thesegalleries.com
    * thosegalleries.com
    * tinybucks.net
    * uberpicz.com
    * ubervidz.com
    * ubucks.net
    * ugalleries.net
    * urlpulse.net
    * zxxo.net

## 4.21.5

* fixed
    * bc.vc

## 4.21.4

* fixed
    * some linkbucks issues
    * bc.vc

## 4.21.3

* fixed
    * some adf.ly issues
    * yyv.co
    * shr77.com

## 4.21.2

* fixed
    * some linkbucks issues
    * adultf.ly
    * bc.vc

## 4.21.1

* fixed
    * some linkbucks issues

## 4.21.0

* fixed
    * some linkbucks issues
    * freeimgup.com
    * some adf.ly issue
* added
    * onlinepic.net
    * imgstudio.org
    * coin-ads.com
* removed
    * flickimg.com
    * hotimg.com
    * imgonion.com
    * imgmoney.com
    * hostpornpics.net
    * love69.org
    * imagehosting.gr
    * alafs.com

## 4.20.0

* fixed
    * allanalpass.com
    * some linkbucks issue
    * xlocker.net
    * help text in configuration page
* added
    * imgking.us
    * bulkimg.info
    * imgpaying.com
    * viidii.info
    * urlcow.com
    * miniurl.com
* removed
    * imagebanana.com
    * adfro.gs
    * juuh.de
    * javimage.us
    * javpicture.us
    * imgpo.st
    * imgurban.info
    * picup.in
    * shareimage.ro
    * javblog.biz
    * howtohemorrhoidscure.com
    * freeuploadimages.org
    * viidii.com

## 4.19.0

* added
    * hosturimage.com
    * imageheli.com
    * photoup.biz
    * img-zone.com
* changed
    * add "external server support" option
    * disable captcha support if above option disabled

## 4.18.0

* added
    * imgvault.pw
    * imagepong.info
    * imageback.info
    * imagebam.com
    * img.spicyzilla.com

## 4.17.0

* fixed
    * imageporter.com
* added
    * javblog.biz
    * imgspice.com

## 4.16.0

* added
    * damimage.com
    * cloudimg.net
    * catpic.biz
    * imgult.com
    * javpicture.us
    * imgflare.com
    * img3x.net

## 4.15.0

* added
    * shr77.com
    * npicture.net
    * overdream.cz
    * overpic.net
    * pic-money.ru

## 4.14.0

* added
    * imgsure.com
    * imgdollar.com
    * mrjh.org
    * myhotimage.com
    * mypixxx.lonestarnaughtygirls.com
* changed
    * re-organize source files

## 4.13.0

* added
    * xlocker.net
    * imgmaster.net
    * cliquesbr.com.br
    * imageview.me
    * 244pix.com
* removed
    * pornpicuploader.com
    * preview.jpavgod.com
    * sangjkay.biz
    * comicalpic.net
    * imagehost.thasnasty.com
    * kly.so
    * raksoyun.com
    * youlinking.com
    * tc.gg
    * eropix.me
    * freeporndumpster.com
    * bilurl.com
    * cl.my
    * imgah.com
    * imgpony.com
    * sexyimg.com
    * 1y.lt
    * biaiai.com
    * bih.cc
    * budurl.ru

## 4.12.0

* added
    * picup.in
    * keptarolo.hu
    * lostpic.net

## 4.11.0

* fixed
    * love69.org
* added
    * adf.acb.im
    * adf.sazlina.com
    * alien.apkmania.co
    * goto.adflytutor.com
    * dl.apkpro.net
    * adfly.itsrinaldo.net

## 4.10.0

* fixed
    * imgchili with deleted content
* added
    * ksn.mx
    * imgtheif.com
    * ipic.su
    * itmages.ru

## 4.9.0

* added
    * imgsavvy.com
    * imgsin.com
    * sh.st

## 4.8.1

* fixed
    * redirect policy on some sites

## 4.8.0

* added
    * imgbin.me
    * imgbox.com
    * imgcarry.com
    * imadul.com

## 4.7.0

* changed
    * add config: change_background, scale_image
* fixed
    * goimagehost.com
* remove
    * imagebam.com
* added
    * love69.org

## 4.6.0

* fixed
    * more normal links on adf.ly
    * wildcard matching rule
* added
    * imgadult.com

## 4.5.0

* fixed
    * normal links on adf.ly
* added
    * myam.me
    * kly.so
    * tc.gg

## 4.4.0

* removed
    * bridgeurl.com
* added
    * sangjkay.biz

## 4.3.0

* added
    * rijaliti.info
    * juuh.de
    * adjet.eu
    * adfro.gs
    * adb.ug
    * 1y.lt
    * ddp.net
    * hit.us
    * urlwiz.com
* removed
    * u.bb

## 4.2.1

* fixed
    * lix.in
    * link2you.ru
    * madlink.sk
    * coinurl.com
    * tr5.in

## 4.2.0

* added
    * adlot.us
    * 1to4.me
    * yooclick.com
    * ad7.biz
    * lix.in
    * link2you.ru

## 4.1.0

* fixed
    * urlcash
    * $.replace
    * coinurl.com
* added
    * picmoe.net
    * img.3ezy.net

## 4.0.0

* changed
    * add a fancy configuration page
    * split redirection stage to enhance speed
    * split image and link redirection
    * accept all url patterns
    * add test cases to test dom module

## 3.26.0

* added
    * imgnext.com
    * imagestime.com
    * imageup.ru

## 3.25.0

* added
    * imgjav.tk

## 3.24.1

* removed
    * urlvisa.com
* fixed
    * remove onbeforeunload event for every sites

## 3.24.0

* added
    * imageshost.ru
    * imageupper.com
    * imagevau.eu
    * imagezilla.net
    * imagik.fr
    * img1.imagilive.com
    * img.acianetmedia.com
    * img.deli.sh

## 3.23.1

* fixed
    * biaiai.com

## 3.23.0

* added
    * images.maxigame.by
    * imageshack.us

## 3.22.0

* added
    * imagebanana.com
    * imagehousing.com
    * imagenetz.de
    * imageno.com
    * imagenpic.com
    * imageontime.com
    * imagepix.org

## 3.21.0

* added
    * image18.org
    * imagedomino.com

## 3.20.0

* removed
    * imgjav.tk
* added
    * images.woh.to
    * hostpornpics.net
    * hotchyx.com
    * hotimages.eu
    * ifap.co
    * ifotos.pl
    * ima.so
    * image2you.ru

## 3.19.0

* added
    * fullimg.com
    * hostzi.com
    * gallerycloud.net
    * ghanaimages.co
    * gratisimage.dk
    * hornyimage.com
    * hostingfailov.com
    * hostingpics.net
    * hostpic.org

## 3.18.0

* added
    * fotosik.pl
    * fotoszok.pl
    * freakimage.com
    * freeimage.us
    * freeimagehosting.net
    * freeimgup.com

## 3.17.0

* added
    * d69.in
    * eropix.me
    * fastpics.net
    * filedump.net
    * flickimg.com
    * fotohosting.net
    * fotoo.pl

## 3.16.0

* fixed
    * imagefruit.com
* added
    * b4he.com
    * casimages.com
    * cubeupload.com
    * digitalfrenzy.net
    * dwimg.com
    * emptypix.com
    * reffbux.com
* removed
    * imgboo.me
    * imgpay.me
    * imageback.info
    * imagepong.info

## 3.15.0

* fixed
    * bilder-space.de
    * funkyimg.com
* removed
    * hostpics.info
* added
    * imagecherry.com
    * imagecurl.com
    * imagecurl.org
    * imageban.ru
    * imageban.net

## 3.14.0

* added
    * nixhelp.de
    * richlink.com

## 3.13.0

* added
    * 1pics.ru
    * 2i.sk
    * 2imgs.com
    * beeimg.com
    * bilder-space.de
    * blackcatpix.com
    * ref.so
    * thasnasty.com
    * chathu.apkmania.co
    * ultry.net
* changed
    * privide a blank page to change config

## 3.12.0

* changed
    * add configurations to enhance compatibility

## 3.11.1

* changed
    * rolling back bc.vc

## 3.11.0

* fixed
    * urlgator.com
* added
    * go2.me
    * nutshellurl.com
* changed
    * trying to optimize bc.vc loading

## 3.10.0

* fixed
    * riurl.com
    * linkbucks.com
    * short.pk
    * ichan.org
    * imgfantasy.com
    * imgwiev.tk
    * reducelnk.com
    * adli.pw
* added
    * urlgator.com
    * nsfw.in
    * bridgeurl.com
    * cli.gs
    * gkurl.us

## 3.9.0

* added
    * yep.it
    * url.ie
    * ah-informatique.com
    * depic.me
    * unfake.it
    * hotshorturl.com

## 3.8.0

* added
    * comyonet.com
    * durl.me
    * anonpic.com
    * cyberpics.net

## 3.7.0

* added
    * javimage.us
    * lnk.in
    * thinfi.com
    * urlms.com
    * vvcap.net

## 3.6.0

* changed
    * imgbabes.com
* fixed
    * sexyimg.com
    * sometimes TamperMonkey may not work
    * adf.ly lock page
* removed
    * imagecherry.com
    * ref.so
* added
    * iiiii.in
    * adultf.ly
    * robo.us
    * zo.mu
    * adli.pw

## 3.5.0

* fixed
    * cookie issues
* removed
    * adf.my.id
    * 4ks.net
    * mhz.me
    * urlsir.com
* added
    * tinyarrows.com

## 3.4.0

* fixed
    * exception's namespace
* added
    * euro-pic.eu
    * miragepics.com
    * fotolink.su
    * x.pixfarm.net
* changed
    * use resource to load css and background

## 3.3.0

* fixed
    * fix global scope for TamperMonkey's incomplete sandbox model
* added
    * imagehosting.gr
    * imgpay.me
* changed
    * image resizing and centering

## 3.2.2

* fixed
    * API error
    * imageporter.com
    * imagevenue.com

## 3.2.1

* fixed
    * duplicated rules
* changed
    * do not uglify script

## 3.2.0

* fixed
    * amateurfreak.org
    * imgnip.com
    * imgbar.net
    * imagescream.com
    * goimagehost.com
* added
    * imagefruit.com
    * cash4files.com
    * goneviral.com
    * freegaysitepass.com
    * peekatmygirlfriend.com
    * pornyhost.com
    * clb1.com
    * urlgalleries.com
    * urlcash.com
    * reducelnk.com

## 3.1.0

* added
    * imgboo.me
* fixed
    * broken replaceBody function

## 3.0.0

* removed
    * gzvd.info
    * image.torrentjav.net
    * youfap.com
    * baberepublic.com
    * hentaita.com
    * 9.bb
    * image69.us
    * jpdown.info
    * pushba.com
    * imgwoot.com
    * hosterbin.com
    * ligasampiona.com
    * imagejumbo.com
    * imgtrick.com
* changed
    * split script to parts

## 2.25.1

* fixed
    * linkbucks
    * urlz.so
    * imgbabes.com
    * funkyimg.com
    * imgonion.com

## 2.25.0

* fixed
    * ulmt.in
* added
    * urlz.so
    * ity.im

## 2.24.1

* fixed
    * cl.my
    * broken loop on Chrome

## 2.24.0

* fixed
    * adv.li
    * turboimagehost.com
    * bc.vc
    * pixhost.org
    * pics-money.ru
    * javelite.tk
* added
    * go.phpnulledscripts.com
* removed
    * advertisingg.com

## 2.23.0

* added
    * megaline.co
    * lienscash.com

## 2.22.1

* fixed
    * ibunker.us

## 2.22.0

* fixed
    * imgbabes.com
    * adlock.in
    * gallery.jpavgod.com
* added
    * yfrog.com
    * dumppix.com
    * subirimagenes.com
    * screenlist.ru
    * freeporndumpster.com
    * hotimg.com
    * freebunker.com
    * ibunker.us
    * picshare.geenza.com
* removed
    * adjoin.me
    * linkbee.com
    * shortit.in
    * picjav.net

## 2.21.0

* added
    * imgbabes.com
    * bat5.com
    * detonating.com
    * urlcash.org
    * looble.net
    * xxxs.org
    * celebclk.com
    * eightteen.com
    * smilinglinks.com
    * ulmt.in
    * cl.my
    * budurl.ru

## 2.20.0

* added
    * adv.li
    * cf.ly
    * xip.ir
    * seomafia.net
    * 4fun.tw
    * imagesnake.com

## 2.19.0

* added
    * howtohemorrhoidscure.com
    * p.pw
    * 3ra.be
    * urlsir.com
    * urlvisa.com
    * biaiai.com
    * bilurl.com
    * pixroute.com
    * adf.my.id
    * raksoyun.com
    * riurl.com
    * stash-coins.com
    * ref.so
    * rdlnk.co

## 2.18.3

* fixed
    * adf.ly
    * madlink.sk

## 2.18.2

* fixed
    * adlock.in

## 2.18.1

* fixed
    * bc.vc

## 2.18.0

* added
    * short.pk
    * bih.cc
    * mhz.me
    * tr5.in
    * link.tl
    * ssl.gs
    * hentai-hosting.com
    * z.gs
    * cur.lv
    * coinurl.com
    * url.fm
    * adlock.in

## 2.17.0

* added
    * funkyimg.com
    * shareimage.ro
    * pornpicuploader.com
    * imagepremium.com
    * freeuploadimages.org
    * tinypic.com
    * imagearn.com
    * bildr.no
    * bilder-upload.eu
    * bild.me
    * bayimg.com
    * wwy.me
    * shortit.in
    * fly2url.com
    * zpoz.net
    * 4ks.net
    * youlinking.com
* fixed
    * adf.ly
    * adcrun.ch
* removed
    * imagerabbit.com
    * s21.imgtube.us

## 2.16.0

* added
    * fastpic.ru

## 2.15.0

* added
    * imgcorn.com
    * croftimage.com
    * imageback.info
    * imagepong.info
* fixed
    * imagecorn.com
    * imgwoot.com
    * imagedecode.com

## 2.14.0

* added
    * pic-upload.de
    * bilder-hochladen.net
* fixed
    * abload.de
    * directupload.net

## 2.13.1

* fixed
    * adf.ly

## 2.13.0

* added
    * qrrro.com
* fixed
    * 1be.biz

## 2.12.1

* fixed
    * adf.ly
    * imgnip.com

## 2.12.0

* added
    * 1be.biz
    * pixup.us

## 2.11.0

* added
    * adultmove.info
    * h-animes.info
    * hosterbin.com
    * imagefolks.com
    * imagecandy.net
    * imagechili.net
    * imgtiger.com
    * imgpony.com
    * imgtrick.com
    * imgtube.net
* fixed
    * imgcloud.co
* removed
    * 2owl.net
    * kissdown.com

## 2.10.0

* added
    * goimagehost.com
    * hostpics.info
    * imagescream.com
    * imgfantasy.com
    * imgcloud.co
    * imagejumbo.com
    * imgnip.com
    * x45x.info
* fixed
    * imagerabbit.com
    * imgwiev.tk
* deprecated
    * games8y.com
    * kissdown.com


## 2.9.0

* added
    * imgah.com
* fixed
    * pics-money.ru
    * imgpo.st
    * imgserve.net


## 2.8.1

* fixed
    * fix wrapped body style
    * imgah.com


## 2.8.0

* added
    * comicalpic.net
    * image.torrentjav.net
    * preview.jpavgod.com
    * sexyimg.com
    * zeljeimage.com
    * amateurfreak.org
    * ligasampiona.com
* change
    * centralize wrapped image
    * remove timer event for wrapped body
    * run at document start


## 2.7.3

* fixed
    * imgah.com


## 2.7.2

* change
    * Always disable popup windows


## 2.7.1

* fixed
    * image69.us
    * zonezeedimage.com


## 2.7.0

* added
    * imagepicsa.com
* fixed
    * imagecherry.com
    * imgmoney.com
    * imgonion.com
    * imgrill.com
* change
    * Add log on error
    * indention style changed


## 2.6.2

* fixed
    * picjav.net
    * image69.us


## 2.6.1

* fixed
    * GreaseMonkey auto update problem


## 2.6.0

* added
    * abload.de
    * imgbar.net
    * imgwoot.com
* fixed
    * imagedecode.com


## 2.5.0

* added
    * advertisingg.com
    * imagebam.com
    * gallery.jpavgod.com
* fixed
    * bc.vc
* changed
    * redirect to image itself for some sites


## 2.4.0

* added
    * zonezeedimage.com
* fixed
    * jpdown.info
* changed
    * redirect to image itself for some sites


## 2.3.0

* added
    * pixhub.eu
    * jpdown.info
    * iamgedecode.com
    * imgah.com
* fixed
    * 4owl.info


## 2.2.0

* added
    * imgurban.info
    * directupload.net
    * picfox.org
    * javelite.tk
    * imgmoney.com
* fixed
    * 4owl.info


## 2.1.2

* fixed
    * really fix url patterns in metadata block


## 2.1.1

* fixed
    * GreaseMonkey install problem


## 2.1.0

* added
    * 4owl.info
    * bc.vc (shortcut)
    * s21.imgtube.us
* fixed
    * adf.ly
* changed
    * use match instead of include


## 2.0.1

* fixed
    * imageporter.com

## 2.0.0

* added
    * picjav.net/x
    * imagecorn.com
    * imagehosting.2owl.net
    * imgdino.com
* fixed
    * adf.ly
        * remove iframe
    * gzvd.info
        * don't redirect if picture was removed
    * hentaita.com
        * don't redirect if picture was removed
* changed
    * introduced more rules to match sites


## 1.1.2

* fixed
    * picjav.net


## 1.1.1

* fixed
    * picjav.net/picjav2


## 1.1.0

* added
    * hentaita.com
    * imgonion.com
    * imgrill.com
    * picjav.net/picjav2
    * imagecherry.com
* fixed
    * image69.us
        * fix URL matching
    * picjav.net
        * fix URL matching

* changed
    * drop String rules support
    * pass captured RegExp strings into action
    * use strict mode in whole script


## 1.0.1

* added
    * image69.us
    * gzvd.info
    * picjav.net
* fixed
    * imagetwist.com
        * remove fullscreen overlay
* changed
    * add @updateURL and @downloadURL in metadata


## 1.0.0

* initial release<|MERGE_RESOLUTION|>--- conflicted
+++ resolved
@@ -3,15 +3,11 @@
 * fixed
     * hexafile.net
 * added
-<<<<<<< HEAD
     * ecoimages.xyz
     * hikarinoakariost.info
     * imagespublic.tk
     * imgsee.net
     * oload.space
-=======
-    * imgsee.net
->>>>>>> edc54bec
 * removed
 
 ## v6.31.0
