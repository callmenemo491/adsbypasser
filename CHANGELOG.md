--- conflicted
+++ resolved
@@ -1,16 +1,14 @@
-<<<<<<< HEAD
-## 4.8.1
-
-* fixed
-    * redirect policy on some sites
-=======
 ## TBA
 
 * added
     * imgsavvy.com
     * imgsin.com
     * sh.st
->>>>>>> 38f60b26
+
+## 4.8.1
+
+* fixed
+    * redirect policy on some sites
 
 ## 4.8.0
 
