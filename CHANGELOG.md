--- conflicted
+++ resolved
@@ -15,15 +15,12 @@
     * sloomp.space
     * novaenreta.space
     * businessforyouand.me
-<<<<<<< HEAD
+    * simaholina.xyz
     * id-securelink.xyz
     * tojros.tk
     * designmyhomee.com
     * skinnycat.net
     * anjay.info
-=======
-    * simaholina.xyz
->>>>>>> d9b323c2
 * removed
     * bilder-space.de
     * b4he.com
