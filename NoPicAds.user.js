// ==UserScript==
// @name           NoPicAds
// @namespace      FoolproofProject
// @description    No Picture Advertisements
// @copyright      2012+, legnaleurc (https://github.com/legnaleurc/nopicads)
<<<<<<< HEAD
// @version        2.7.3
=======
// @version        2.8
>>>>>>> a9f1d6ef
// @license        BSD
// @updateURL      https://userscripts.org/scripts/source/154858.meta.js
// @downloadURL    https://userscripts.org/scripts/source/154858.user.js
// @grant          unsafeWindow
// @grant          GM_xmlhttpRequest
// @run-at         document-start
// @match          http://*.linkbucks.com/*
// @match          http://*.allanalpass.com/*
// @match          http://*.amy.gs/*
// @match          http://*.any.gs/*
// @match          http://*.baberepublic.com/*
// @match          http://*.deb.gs/*
// @match          http://*.drstickyfingers.com/*
// @match          http://*.dyo.gs/*
// @match          http://*.fapoff.com/*
// @match          http://*.filesonthe.net/*
// @match          http://*.freean.us/*
// @match          http://*.galleries.bz/*
// @match          http://*.hornywood.tv/*
// @match          http://*.linkbabes.com/*
// @match          http://*.linkgalleries.net/*
// @match          http://*.linkseer.net/*
// @match          http://*.miniurls.co/*
// @match          http://*.picbucks.com/*
// @match          http://*.picturesetc.net/*
// @match          http://*.poontown.net/*
// @match          http://*.qqc.co/*
// @match          http://*.qvvo.com/*
// @match          http://*.realfiles.net/*
// @match          http://*.rqq.co/*
// @match          http://*.seriousdeals.net/*
// @match          http://*.seriousfiles.com/*
// @match          http://*.seriousurls.com/*
// @match          http://*.sexpalace.gs/*
// @match          http://*.theseblogs.com/*
// @match          http://*.thesefiles.com/*
// @match          http://*.theseforums.com/*
// @match          http://*.thesegalleries.com/*
// @match          http://*.thosegalleries.com/*
// @match          http://*.tinybucks.net/*
// @match          http://*.tinylinks.co/*
// @match          http://*.tnabucks.com/*
// @match          http://*.tubeviral.com/*
// @match          http://*.uberpicz.com/*
// @match          http://*.ubervidz.com/*
// @match          http://*.ubucks.net/*
// @match          http://*.ugalleries.net/*
// @match          http://*.ultrafiles.net/*
// @match          http://*.urlbeat.net/*
// @match          http://*.urlpulse.net/*
// @match          http://*.whackyvidz.com/*
// @match          http://*.youfap.com/*
// @match          http://*.youfap.me/*
// @match          http://*.yyv.co/*
// @match          http://*.zff.co/*
// @match          http://*.zxxo.net/*
// @match          http://adf.ly/*
// @match          http://u.bb/*
// @match          http://9.bb/*
// @match          http://q.gs/*
// @match          http://j.gs/*
// @match          http://*.imagevenue.com/img.php?*
// @match          http://*.urlcash.net/*
// @match          http://linkbee.com/*
// @match          http://lnk.co/*
// @match          http://*.alabout.com/*
// @match          http://*.alafs.com/*
// @match          http://pushba.com/*
// @match          http://www.turboimagehost.com/*
// @match          http://www.pixhost.org/show/*
// @match          http://ichan.org/*
// @match          http://zpag.es/*
// @match          http://www.viidii.com/*
// @match          http://adfoc.us/*
// @match          http://adfoc.us/serve/?id=*
// @match          http://adjoin.me/*
// @match          http://www.madlink.sk/*
// @match          http://lnx.lu/*
// @match          http://adcrun.ch/*
// @match          http://bc.vc/*
// @match          http://imagecherry.com/*
// @match          http://*.directupload.net/*
// @match          http://javelite.tk/*
// @match          http://pixhub.eu/*
// @match          http://imgah.com/*
// ==Mihalism Multi Host v1==
// @match          http://kissdown.com/viewer.php?file=*
// @match          http://imagerabbit.com/viewer.php?file=*
// @match          http://games8y.com/viewer.php?file=*
// ==/Mihalism Multi Host v1==
// ==Mihalism Multi Host v2==
// @match          http://jpdown.info/viewer.php?file=*
// @match          http://picjav.net/x/viewer.php?file=*
// @match          http://image69.us/x/viewer.php?file=*
// ==/Mihalism Multi Host v2==
// ==Mihalism Multi Host v3==
// @match          http://gzvd.info/viewer.php?file=*
// @match          http://hentaita.com/viewer.php?file=*
// ==/Mihalism Multi Host v3==
// ==Mihalism Multi Host==
// @match          http://image69.us/viewer.php?file=*
// @match          http://picjav.net/viewer.php?file=*
// @match          http://picjav.net/picjav2/viewer.php?file=*
// @match          http://gallery.jpavgod.com/viewer.php?file=*
// @match          http://preview.jpavgod.com/*.html
// ==/Mihalism Multi Host==
// ==CF Image Host==
// @match          http://*.imgjav.tk/?pm=*
// @match          http://imgurban.info/?pm=*
// ==/CF Image Host==
// ==imgonion==
// @match          http://imagecorn.com/*
// @match          http://imgmoney.com/img-*.html
// @match          http://imgonion.com/img-*.html
// @match          http://imgrill.com/img-*.html
// @match          http://imgwoot.com/*
// @match          http://imagepicsa.com/img-*.html
// ==/imgonion==
// ==imageporter==
// @match          http://*.imagecarry.com/*
// @match          http://*.imagedunk.com/*
// @match          http://*.imageporter.com/*
// @match          http://*.imageswitch.com/*
// @match          http://*.piclambo.net/*
// @match          http://*.picleet.com/*
// @match          http://*.picturedip.com/*
// @match          http://*.pictureturn.com/*
// @match          http://*.yankoimages.net/*
// ==/imageporter==
// ==reklama==
// @match          http://imagedecode.com/*
// @match          http://zonezeedimage.com/img-*.html
// @match          http://comicalpic.net/img-*.html
// @match          http://image.torrentjav.net/img-*.html
// @match          http://zeljeimage.com/img-*.html
// @match          http://ligasampiona.com/img-*.html
// ==/reklama==
// ==picfox==
// @match          http://picfox.org/*
// @match          http://amateurfreak.org/share-*.html
// ==/picfox==
// ==else==
// @match          http://imagetwist.com/*
// @match          http://imgchili.com/show/*
// @match          http://imgdino.com/*
// @match          http://*.4owl.info/*
// @match          http://advertisingg.com/*
// @match          http://*.imagebam.com/image/*
// @match          http://imgbar.net/*
// @match          http://*.abload.de/image.php?img=*
// @match          http://www.sexyimg.com/*
// ==/else==
// ==dead==
// @match          http://imagehosting.2owl.net/image/*
// @match          http://s21.imgtube.us/viewer.php?file=*
// ==/dead==
// @exclude        http://www.linkbucks.com/
// @exclude        http://linkbee.com/
// @exclude        http://lnk.co/
// @exclude        http://adf.ly/*market.php?*
// @exclude        http://adf.ly/?default_ad*
// @exclude        http://adcrun.ch/
// ==/UserScript==

( function() {
  'use strict';

  function Actions() {
    this.targetUrl = null;
  }

  Actions.prototype.run = function() {
    // <scheme>//<host>:<port><path><query><hash>
    var runner = this.find( {
      scheme: window.location.protocol,
      host: window.location.hostname,
      port: window.location.port,
      path: window.location.pathname,
      query: window.location.search,
      hash: window.location.hash,
    } );
    if( runner ) {
      this.disableWindowOpen();
<<<<<<< HEAD
      return runner[0].call( this, runner[1] );
=======
      document.addEventListener( 'DOMContentLoaded', function() {
        runner[0].call( this, runner[1] );
      }.bind( this ) );
>>>>>>> a9f1d6ef
    }
  };

  Actions.prototype.find = function( uri ) {
    for( var i = 0; i < this.patterns.length; ++i ) {
      var pattern = this.patterns[i];
      for( var j = 0; j < pattern.rule.length; ++j ) {
        var rule = pattern.rule[j];
        var matched = {};
        for( var part in rule ) {
          matched[part] = rule[part].exec( uri[part] );
          if( !matched[part] ) {
            matched = null;
            break;
          }
        }
        if( matched ) {
          return [ pattern.run, matched ];
        }
      }
    }
    return null;
  };

  Actions.prototype.redirect = function() {
    if( this.targetUrl ) {
      console.info( 'NoPicAds: redirect to ' + this.targetUrl );
      window.location.replace( this.targetUrl );
    }
  };

  Actions.prototype.cleanTimer = function() {
    var intervalID = window.setInterval( ';', 10 );
    while( intervalID > 0 ) {
      window.clearInterval( intervalID-- );
    }
  };

  Actions.prototype.disableWindowOpen = function() {
    if( unsafeWindow ) {
      unsafeWindow.open = function(){};
    }
    if( window ) {
      window.open = function(){};
    }
  };

  Actions.prototype.replaceBody = function( imgSrc ) {
    this.cleanTimer();
    var i = document.createElement( 'img' );
    i.setAttribute( 'src', imgSrc );
    document.body = document.createElement( 'body' );
    document.body.textAlign = 'center';
    document.body.appendChild( i );
  };

  Actions.prototype.ajax = function( method, url, data, callback ) {
    function toQuery( data ) {
      if( typeof data === 'string' ) {
        return data;
      }
      if( data instanceof String ) {
        return data.toString();
      }
      var tmp = [];
      for( var key in data ) {
        tmp.push( key + '=' + data[key] );
      }
      return tmp.join( '&' );
    }

    var controller = GM_xmlhttpRequest( {
      method: method,
      url: url,
      data: encodeURI( toQuery( data ) ),
      headers: {
        'Content-Type': 'application/x-www-form-urlencoded',
      },
      onload: function( response ) {
        callback( response.responseText );
      }
    } );

    return controller;
  };

  Actions.prototype.post = function( url, data, callback ) {
    return this.ajax( 'POST', url, data, callback );
  };

  Actions.prototype.get = function( url, data, callback ) {
    return this.ajax( 'GET', url, data, callback );
  };

  Actions.prototype.patterns = [
    // linkbucks
    {
      rule: [
        {
          host: /^[\w]{8}\..*\.(com?|net|gs|me|tv|bz|us)/,
        },
      ],
      run: function(){
        var matches;

        this.cleanTimer();

        if(unsafeWindow && unsafeWindow.Lbjs && unsafeWindow.Lbjs.TargetUrl)
          this.targetUrl=unsafeWindow.Lbjs.TargetUrl;
        else if((matches=document.body.innerHTML.match(/TargetUrl\s*=\s*['"]([^'"]+)['"]/)) && matches)
          this.targetUrl=matches[1];
        this.redirect();
      }
    },

    // alabout
    {
      rule: [
        {
          host: /(alabout|alafs)\.com/,
        },
      ],
      run: function(){
        var o=document.getElementsByTagName('a');
        for(var i in o)
          if(/http:\/\/(www\.)?(alabout|alafs)\.com\/j\.phtml\?url=/.test(o[i].href))
            o[i].href=o[i].textContent;
      }
    },

    // imageporter
    {
      rule: [
        {
          host: /(imagecarry|imagedunk|imageporter|imageswitch|picleet|picturedip|pictureturn)\.com|(piclambo|yankoimages)\.net/,
        },
      ],
      run: function() {
        var o = document.querySelector( 'center img[id]' );
        if( !o ) {
          console.info( 'NoPicAds: "center img[id]" not found' );
          return;
        }
        this.targetUrl = o.src;
        this.redirect();
      },
    },

    // adf
    {
      rule: [
        {
          host: /adf.ly|[u9]\.bb|[jq]\.gs/,
        },
      ],
      run: function() {
        var head = document.querySelector( 'head' ).innerHTML;
        var matches = head.match( /var\s+zzz\s*=\s*['"](.+)['"]/ );

        if( matches ) {
          var ad = document.querySelector( 'body iframe' );
          ad.parentNode.removeChild( ad );

          matches = matches[1];
          if( /^http.*$/.test( matches ) ) {
            this.targetUrl = matches;
            this.redirect();
            return;
          }

          this.get( '/shortener/go', {
            zzz: matches,
          }, function( response ) {
            var r = JSON.parse( response );
            this.targetUrl = r.zzz;
            this.redirect();
          } );
          return;
        }

        // FIXME dead code?
        matches = window.location.href.toString().match( /\/(https?:\/\/.+)/ );
        if( matches ) {
          this.targetUrl = matches[1];
          this.redirect();
        }
      }
    },

    // turboimagehost
    {
      rule: [
        {
          host: /turboimagehost\.com/,
        },
      ],
      run: function(){
        var o;
        if((o=document.getElementById('blanket')))
          o.style.width='0px';
        if((o=document.getElementById('popUpDiv1')))
          o.style.visibility='hidden';
      }
    },

    // imagevenue
    {
      rule: [
        {
          host: /imagevenue\.com/,
        },
      ],
      run: function(){
        var o;
        if((o=document.getElementById('interContainer')))
          o.style.display='none';
        if((o=document.getElementById('interVeil')))
          o.style.display='none';
      }
    },

    // linkbee
    {
      rule: [
        {
          host: /(linkbee\.com|lnk\.co)/,
        },
      ],
      run: function(){
        var o;
        if((o=document.getElementById('urlholder')))
          this.targetUrl=o.value;
        else if((o=document.getElementById('skipBtn')))
          this.targetUrl=o.getElementsByTagName('a')[0].href;
        else
          this.targetUrl=document.title.replace(/(LNK.co|Linkbee)\s*:\s*/,'');
        this.redirect();
      }
    },

    // zpag
    {
      rule: [
        {
          host: /zpag\.es/,
        },
      ],
      run: function(){
        var matches=document.getElementsByTagName('head')[0].innerHTML.match(/window\.location\s*=\s*(['"])((?:\\\1|[^\1])*?)\1/);
        if(matches)
          this.targetUrl=matches[2];
        this.redirect();
      }
    },

    // pixhost
    {
      rule: [
        {
          host: /www\.pixhost\.org/,
        },
      ],
      run: function(){
        var o;
        if((o=document.getElementById('web'))){
          o.style.display='block';

          if((o=document.getElementById('js')))
            o.parentNode.removeChild(o);

          if((o=document.getElementById('chatWindow')))
            o.parentNode.removeChild(o);

          if((o=document.getElementById('taskbar')))
            o.parentNode.removeChild(o);
        }
      }
    },

    // ichan
    {
      rule: [
        {
          host: /ichan\.org/,
        },
      ],
      run: function(){
        var o=document.getElementsByTagName('a');
        var l=o.length;
        for(var i=0; i<l; i++){
          if(o[i].href.indexOf('/url/http://')>-1)
            o[i].href=o[i].href.replace(/http:\/\/.+\/url\/(?=http:\/\/)/,'');
        }
      }
    },

    // urlcash
    {
      rule: [
        {
          host: /urlcash\.net/,
        },
      ],
      run: function(){
        var matches;
        if(unsafeWindow)
          this.targetUrl=unsafeWindow.linkDestUrl;
        else if((matches=document.body.innerHTML.match(/linkDestUrl = '(.+)'/)) && matches)
          this.targetUrl=matches[1];
        this.redirect();
      }
    },

    // pushba
    {
      rule: [
        {
          host: /pushba\.com/,
        },
      ],
      run: function(){
        var o;
        if((o=document.getElementById('urlTextBox')))
          this.targetUrl=o.value;
        this.redirect();
      }
    },

    // imgchili
    {
      rule: [
        {
          host: /imgchili\.com/,
        },
      ],
      run: function() {
        var o = document.querySelector( '#show_image' );
        if( !o ) {
          console.info( 'NoPicAds: "#show_image" not found' );
          return;
        }
        this.targetUrl = o.src;
        this.redirect();
      },
    },

    // viidii
    {
      rule: [
        {
          host: /www\.viidii\.com/,
        },
      ],
      run: function(){
        var o;
        if((o=document.getElementById('directlink'))){
          this.targetUrl=o.href;
          this.redirect();
        }
      }
    },

    // adfoc
    {
      rule: [
        {
          host: /adfoc\.us/,
        },
      ],
      run: function(){
        // FIXME mutation events has been deprecated, consider rewrite with
        // mutation observer
        document.addEventListener('DOMNodeInserted', (function(that){
          var o;
          return function(){
            o=document.getElementById('showSkip');
            if(o && !this.targetUrl){
              that.targetUrl=o.getElementsByTagName('a')[0].href;
              that.redirect();
            }
          }
        })(this), null);
      }
    },

    // imagetwist
    {
      rule: [
        {
          host: /imagetwist\.com/,
        },
      ],
      run: function() {
        var o = document.querySelector( 'img.pic' );
        if( !o ) {
          console.info( 'NoPicAds: "img.pic" not found' );
          return;
        }
        this.targetUrl = o.src;
        this.redirect();
      },
    },

    // imagecherry
    {
      rule: [
        {
          host: /imagecherry\.com/,
        },
      ],
      run: function() {
        var o = document.querySelector( 'img.pic' );
        if( !o ) {
          console.info( 'NoPicAds: "img.pic" not found' );
          return;
        }
        // somehow the server send image as an attachment
        // so I replace whole document.body with single img
        this.replaceBody( o.src );
      },
    },

    // adjoin
    {
      rule: [
        {
          host: /adjoin\.me/,
        },
      ],
      run: function() {
        this.targetUrl=document.location.toString().replace(/adjoin\.me\/\d+\//, '');
        this.redirect();
      }
    },

    // madlink
    {
      rule: [
        {
          host: /www\.madlink\.sk/,
        },
      ],
      run: function(){
        document.getElementById('gosterbeni').getElementsByClassName('button')[0].click();
      }
    },

    // lnxlu
    {
      rule: [
        {
          host: /lnx\.lu/,
        },
      ],
      run: function() {
        this.targetUrl = document.getElementById('clickbtn').getElementsByTagName('a')[0].href;
        this.redirect();
      }
    },

    // Provided by tuxie.forte@userscripts.org
    // adcrun
    {
      rule: [
        {
          host: /adcrun\.ch/,
        },
      ],
      run: function() {
        var opts = {}, scripts = document.querySelectorAll( 'script' );
        for( var i = 0; i < scripts.length; ++i ) {
          var content = scripts[i].innerHTML;
          if( content.indexOf( 'eval' ) !== -1 ) {
            var matches = content.match( /\|button\|(\d+)/ );
            if( matches ) {
              opts.opt = 'make_log';
              opts['args[oid]'] = matches[1];
            }

            matches = content.match( /lid\|oid\|(\d+)\|(\d+)/i );
            if( matches ) {
              opts['args[lid]'] = matches[1];
              opts['args[oid]'] = matches[2];
              opts['args[ref]'] = '';
            }

            scripts = null;
            break;
          }
        }
        if( scripts ) {
          console.info( 'NoPicAds: script content has been changed' );
          return;
        }

        var xhr = function () {
          this.post( '/links/ajax.fly.php', opts, function( text ) {
            var json = JSON.parse( text );
            if( json.message ) {
              this.targetUrl = json.message.url;
              this.redirect();
            } else {
              window.setTimeout( xhr, 2000 );
            }
          }.bind( this ) );
        }.bind( this );
        window.setTimeout( xhr, 1200 );
      }
    },

    // bc.vc, shortcut, dirty hack
    {
      rule: [
        {
          host: /bc\.vc/,
          query: /^.+(https?:\/\/.+)/,
        },
      ],
      run: function( m ) {
        this.targetUrl = m.query[1];
        this.redirect();
      },
    },

    // bc.vc, shortcut
    {
      rule: [
        {
          host: /bc\.vc/,
          path: /^.+(https?:\/\/.+)/,
        },
      ],
      run: function( m ) {
        this.targetUrl = m.path[1];
        this.redirect();
      },
    },

    // mihalism v1
    {
      rule: [
        {
          host: /(imagerabbit|kissdown|games8y)\.com/,
        },
      ],
      run: function(){
        this.targetUrl = document.location.href.toString().replace('viewer.php?file=', 'images/');
        this.redirect();
      }
    },

    // mihalism v2
    {
      rule: [
        {
          host: /picjav\.net/,
          path: /\/x\/.+/,
        },
        {
          host: /s21\.imgtube\.us|jpdown\.info/,
        },
        {
          host: /image69\.us/,
          path: /\/x\/.+/,
        },

      ],
      run: function() {
        // for jpdown.info
        var a = document.querySelectorAll( '#divExoLayerWrapper, #fadeinbox' );
        Array.prototype.forEach.call( a, function( v ) {
          v.parentNode.removeChild( v );
        } );
        a = document.querySelector( '#page_body a' );
        a = a.href;
        this.targetUrl = a;
        this.redirect();
      },
    },

    // mihalism v3
    {
      rule: [
        {
          host: /gzvd\.info|hentaita\.com/,
        },
      ],
      run: function() {
        var a = document.querySelector( '#page_body a' );
        var s = a.href;
        // the real link is diffirent from original host
        a = s.lastIndexOf( 'http://' );
        if( a >= 0 ) {
          this.targetUrl = s.substr( a );
          this.redirect();
        }
      },
    },

    // image69
    {
      rule: [
        {
          host: /image69\.us/,
        },
      ],
      run: function( m ) {
        var a = document.querySelector( '#page_body .text_align_center a' );
        var s = a.href;
        // the real link does not immediately appears after http://
        this.targetUrl = 'http://' + s.substr( s.lastIndexOf( m.host[0] ) );
        this.redirect();
      },
    },

    // picjav.net/picjav2
    {
      rule: [
        {
          host: /picjav\.net/,
          path: /\/picjav2\/.+/,
        },
      ],
      run: function( m ) {
        var a = document.querySelectorAll( '#page_body a' );
        if( a.length < 2 ) {
          console.info( 'NoPicAds: "#page_body a" not enough' );
          return;
        }
        a = a[1];
        var s = a.href;
        // the real link does not immediately appears after http://
        a = s.lastIndexOf( m.host[0] );
        if( a < 0 ) {
          console.info( 'NoPicAds: a.href does not contains location.host' );
          return;
        }
        this.targetUrl = 'http://' + s.substr( a );
        this.redirect();
      },
    },

    // picjav.net
    {
      rule: [
        {
          host: /picjav\.net/,
        },
      ],
      run: function( m ) {
        var a = document.querySelector( '#page_body a' );
        if( !a ) {
          console.info( 'NoPicAds: "#page_body a" not found' );
          return;
        }
        this.targetUrl = a.href;
        this.redirect();
      },
    },

    // gallery.jpavgod.com
    {
      rule: [
        {
          host: /gallery\.jpavgod\.com/,
        },
      ],
      run: function() {
        var a = document.querySelectorAll( '#page_body a' );
        a = a[1];
        this.targetUrl = a.href;
        this.redirect();
      },
    },

    // preview.jpavgod.com
    {
      rule: [
        {
          host: /preview\.jpavgod\.com/,
        },
      ],
      run: function() {
        var i = document.querySelector( '#page_body div.text_align_center img' );
        this.targetUrl = i.src;
        this.redirect();
      },
    },

    // imgonion
    // FEATURE: continue to image link, POST same URL
    {
      rule: [
        {
          host: /imgonion\.com|imgrill\.com|imagecorn\.com|imgmoney\.com|imgwoot\.com|imagepicsa\.com/,
        },
      ],
      run: function() {
        this.disableWindowOpen();
        var node = document.querySelector( '#continuetoimage > form input' );
        if( node ) {
          // first pass
          node.click();
          return;
        }

        // second pass
        var o = document.querySelector( '#container img[alt="image"]' );
        if( !o ) {
          console.info( 'NoPicAds: "#container img[alt="image"]" not found' );
          return;
        }
        this.targetUrl = o.src;
        this.redirect();
      },
    },

    // advertisingg.com
    {
      rule: [
        {
          host: /advertisingg\.com/,
        },
      ],
      run: function() {
        function postToUrl( path, params, method ) {
          // Set method to post by default, if not specified.
          method = method || 'post';

          // The rest of this code assumes you are not using a library.
          // It can be made less wordy if you use one.
          var form = document.createElement( 'form' );
          form.setAttribute( 'method', method );
          form.setAttribute( 'action', path );

          for( var key in params ) {
            if( params.hasOwnProperty( key ) ) {
              var hiddenField = document.createElement( 'input' );
              hiddenField.setAttribute( 'type', 'hidden' );
              hiddenField.setAttribute( 'name', key );
              hiddenField.setAttribute( 'value', params[key] );

              form.appendChild( hiddenField );
            }
          }

          document.body.appendChild( form );
          form.submit();
        }

        var script = document.querySelector( 'body script' );
        var i = script.innerHTML.indexOf( 'window.location.replace' );
        if( i >= 0 ) {
          // let inline script redirect
          return;
        }
        postToUrl( '', {
          hidden: '1',
          image: ' ',
        }, 'post' );
      },
    },

    // chevereto
    {
      rule: [
        {
          host: /imagehosting\.2owl\.net|www\.4owl\.info|javelite\.tk/,
        },
      ],
      run: function() {
        var i = document.querySelector( 'table img' );
        if( !i ) {
          console.info( 'NoPicAds: "table img" not found' );
          return;
        }
        this.targetUrl = i.src;
        this.redirect();
      },
    },

    // imgdino.com
    {
      rule: [
        {
          host: /imgdino\.com/,
        },
      ],
      run: function() {
        var o = document.querySelector( '#cursor_lupa' );
        if( !o ) {
          console.info( 'NoPicAds: "#cursor_lupa" not found' );
          return;
        }
        this.targetUrl = o.src;
        this.redirect();
      },
    },

    // CF Image Host
    {
      rule: [
        {
          host: /www\.imgjav\.tk|imgurban\.info/,
        },
      ],
      run: function() {
        var o = document.querySelector( 'div.img_box a' );
        if( !o ) {
          console.info( 'NoPicAds: "div.img_box a" not found' );
          return;
        }
        this.targetUrl = o.href;
        this.redirect();
      },
    },

    // directupload.net
    {
      rule: [
        {
          host: /.+\.directupload\.net/,
        },
      ],
      run: function() {
        var b = document.body.lastElementChild;
        b.parentNode.removeChild( b );
      },
    },

    // picfox.org
    {
      rule: [
        {
          host: /(picfox|amateurfreak)\.org/,
        },
      ],
      run: function() {
        var o = document.querySelector( '#iimg' );
        if( !o ) {
          console.info( 'NoPicAds: "#iimg" not found' );
          return;
        }
        this.targetUrl = o.src;
        this.redirect();
      },
    },

    // pixhub.eu
    {
      rule: [
        {
          host: /pixhub\.eu/,
        },
      ],
      run: function() {
        var o = document.querySelectorAll( '.adultpage, #FFN_Banner_Holder' );
        Array.prototype.forEach.call( o, function( v ) {
          v.parentNode.removeChild( v );
        } );

        o = ( document.compatMode === 'CSS1Compat' ) ? document.documentElement : document.body;
        o.style.overflow = 'auto';
      },
    },

    // reklama
    {
      rule: [
        {
          host: /(imagedecode|zonezeedimage|zeljeimage|ligasampiona)\.com|(comicalpic|image\.torrentjav)\.net/,
        },
      ],
      run: function() {
        var o = document.querySelector( '#container img[class^=centred]' );
        if( !o ) {
          console.info( 'NoPicAds: "#container img[class^=centred]" not found' );
          return;
        }
        this.targetUrl = o.src;
        this.redirect();
      },
    },

    // imgah.com
    {
      rule: [
        {
          host: /imgah\.com/,
        },
      ],
      run: function() {
        var o = document.querySelector( 'img.pic' );
        if( !o ) {
          console.info( 'NoPicAds: "img.pic" not found' );
          return false;
        }
        this.replaceBody( o.src );
        return true;
      },
    },

    // imagebam.com
    {
      rule: [
        {
          host: /www\.imagebam\.com/,
        },
      ],
      run: function() {
        var o = document.querySelector( '#imageContainer img[id]' );
        if( !o ) {
          console.info( 'NoPicAds: "#imageContainer img[id]" not found' );
          return;
        }
        // somehow the server send image as an attachment
        // so I replace whole document.body with single img
        this.replaceBody( o.src );
      },
    },

    // imgbar.net
    // second stage
    {
      rule: [
        {
          host: /imgbar\.net/,
          path: /\/img_show\.php/,
        },
      ],
      run: function() {
        var i = document.querySelector( 'a.pic1 img' );
        if( !i ) {
          console.info( 'NoPicAds: "a.pic1 img" not found' );
          return;
        }
        this.targetUrl = i.src;
        this.redirect();
      },
    },

    // imgbar.net
    // first stage
    {
      rule: [
        {
          host: /imgbar\.net/,
        },
      ],
      run: function() {
        var a = document.querySelector( 'div.panel.top a' );
        if( !a ) {
          console.info( 'NoPicAds: "div.panel.top a" not found' );
          return;
        }
        a = a.href.match( /.*sid=([a-z0-9]+).*/ );
        if( !a ) {
          console.info( 'NoPicAds: %s mismatch .*sid=([a-z0-9]+).*', a.href );
          return;
        }
        a = a[1];
        this.targetUrl = '/img_show.php?view_id=' + a;
        this.redirect();
      },
    },

    // abload.de
    {
      rule: [
        {
          host: /www\.abload\.de/,
        },
      ],
      run: function() {
        var i = document.querySelector( '#image' );
        if( !i ) {
          console.info( 'NoPicAds: "#image" not found' );
          return;
        }
        this.targetUrl = i.src;
        this.redirect();
      },
    },

    // www.sexyimg.com
    {
      rule: [
        {
          host: /www\.sexyimg\.com/,
          path: /\/s\/.*\.html/,
        },
      ],
      run: function() {
        var a = document.querySelector( '#imgbox a.divclick' );
        if( !a ) {
          console.info( 'NoPicAds: "#imgbox a.divclick" not found' );
          return;
        }
        this.targetUrl = a.href;
        this.redirect();
      },
    },

    // www.sexyimg.com
    {
      rule: [
        {
          host: /www\.sexyimg\.com/,
          path: /\/b\/.*\.html/,
        },
      ],
      run: function() {
        var i = document.querySelector( '#imgbox img.bigimg' );
        if( !i ) {
          console.info( 'NoPicAds: "#imgbox img.bigimg" not found' );
          return;
        }
        this.replaceBody( i.src );
      },
    },
  ];

  var action = new Actions();
  action.run();

} )();

// vim: ts=2 sts=2 sw=2 et
// sublime: tab_size 2; translate_tabs_to_spaces true; detect_indentation false; use_tab_stops true;<|MERGE_RESOLUTION|>--- conflicted
+++ resolved
@@ -3,11 +3,7 @@
 // @namespace      FoolproofProject
 // @description    No Picture Advertisements
 // @copyright      2012+, legnaleurc (https://github.com/legnaleurc/nopicads)
-<<<<<<< HEAD
-// @version        2.7.3
-=======
-// @version        2.8
->>>>>>> a9f1d6ef
+// @version        2.8.0
 // @license        BSD
 // @updateURL      https://userscripts.org/scripts/source/154858.meta.js
 // @downloadURL    https://userscripts.org/scripts/source/154858.user.js
@@ -191,13 +187,9 @@
     } );
     if( runner ) {
       this.disableWindowOpen();
-<<<<<<< HEAD
-      return runner[0].call( this, runner[1] );
-=======
       document.addEventListener( 'DOMContentLoaded', function() {
         runner[0].call( this, runner[1] );
       }.bind( this ) );
->>>>>>> a9f1d6ef
     }
   };
 
