// ==UserScript==
// @match
// ==/UserScript==

$.register({
<<<<<<< HEAD
  rule: {
    host: /blackcatpix\.com/,
  },
  ready: function () {
=======
  rule: 'http://blackcatpix.com/v.php?*',
  run: function () {
>>>>>>> 558428f2
    'use strict';

    var img = $('td center img');
    $.openImage(img.src);
  },
});

// vim: ts=2 sts=2 sw=2 et
// sublime: tab_size 2; translate_tabs_to_spaces true; detect_indentation false; use_tab_stops true;
// kate: space-indent on; indent-width 2;<|MERGE_RESOLUTION|>--- conflicted
+++ resolved
@@ -3,15 +3,8 @@
 // ==/UserScript==
 
 $.register({
-<<<<<<< HEAD
-  rule: {
-    host: /blackcatpix\.com/,
-  },
+  rule: 'http://blackcatpix.com/v.php?*',
   ready: function () {
-=======
-  rule: 'http://blackcatpix.com/v.php?*',
-  run: function () {
->>>>>>> 558428f2
     'use strict';
 
     var img = $('td center img');
