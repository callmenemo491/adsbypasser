_.register({
  rule: {
    host: [
      /^openload\.(co|pw)$/,
<<<<<<< HEAD
      /^oload\.(stream|info|site|tv|win|download|cloud|cc|fun|club|live|space|services)$/,
=======
      /^openloed\.(co)$/,
      /^oload\.(stream|info|site|tv|win|download|cloud|cc|fun|club|live|space)$/,
>>>>>>> bc619bd8
      /^oladblock\.(services|xyz|me)$/,
    ],
    path: /^\/f\/.*/,
  },
  async start () {
    $.window.adblock = false;
    $.window.adblock2 = false;
    $.window.popAdsLoaded = true;
  },
  async ready () {
    await _.wait(500);

    const timer = $('#downloadTimer');
    timer.style.display = 'none';

    const dlCtn = $('#realdl');
    dlCtn.style.display = 'inline-block';

    const dlBtn = $('a', dlCtn);
    const ePath = $('#DtsBlkVFQx');
    dlBtn.href = '/stream/' + ePath.textContent;

    const videoCtn = $.$('.videocontainer');

    if (videoCtn) {
      const overlay = $('#videooverlay', videoCtn);
      overlay.click();

      // use iframe instead of $.openLink
      // in order to not affect streaming
      dlBtn.addEventListener('click', (evt) => {
        evt.preventDefault();

        // TODO *iframe* hack is not normal
        // please generalize in the future
        const iframe = document.createElement('iframe');
        iframe.src = dlBtn.href;
        iframe.style.display = 'none';
        document.body.appendChild(iframe);
      });

      _.info(`${window.location} -> ${dlBtn.href}`);

      dlBtn.click();
    } else {
      await $.openLink(dlBtn.href);
    }
  }
});<|MERGE_RESOLUTION|>--- conflicted
+++ resolved
@@ -2,12 +2,8 @@
   rule: {
     host: [
       /^openload\.(co|pw)$/,
-<<<<<<< HEAD
+      /^openloed\.(co)$/,
       /^oload\.(stream|info|site|tv|win|download|cloud|cc|fun|club|live|space|services)$/,
-=======
-      /^openloed\.(co)$/,
-      /^oload\.(stream|info|site|tv|win|download|cloud|cc|fun|club|live|space)$/,
->>>>>>> bc619bd8
       /^oladblock\.(services|xyz|me)$/,
     ],
     path: /^\/f\/.*/,
