$.register({
<<<<<<< HEAD
  rule: {
    host: /fotosik\.pl$/,
  },
  ready: function () {
=======
  rule: 'http://www.fotosik.pl/pokaz_obrazek/pelny/*.html',
  run: function () {
>>>>>>> 558428f2
    'use strict';

    var i = $('a.noborder img');
    $.openImage(i.src);
  },
});

// ex: ts=2 sts=2 sw=2 et
// sublime: tab_size 2; translate_tabs_to_spaces true; detect_indentation false; use_tab_stops true;
// kate: space-indent on; indent-width 2;<|MERGE_RESOLUTION|>--- conflicted
+++ resolved
@@ -1,13 +1,6 @@
 $.register({
-<<<<<<< HEAD
-  rule: {
-    host: /fotosik\.pl$/,
-  },
+  rule: 'http://www.fotosik.pl/pokaz_obrazek/pelny/*.html',
   ready: function () {
-=======
-  rule: 'http://www.fotosik.pl/pokaz_obrazek/pelny/*.html',
-  run: function () {
->>>>>>> 558428f2
     'use strict';
 
     var i = $('a.noborder img');
