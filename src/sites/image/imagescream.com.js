$.register({
  rule: [
    {
      host: /^imagescream\.com$/,
      path: /^\/img\/(soft\/)?/,
    },
    {
      host: /^(www\.)?(picturescream|picturevip)\.com$/,
      path: /^\/x\//,
    },
    {
      host: [
        /^picturescream\.asia$/,
        /^uploadimage\.eu$/,
      ],
    },
    {
      host: /^postscreens\.info/,
      path: /^\/.*/,
    },
  ],
  ready: function () {
    'use strict';

    var i = $('#shortURL-content img');
    $.openImage(i.src);
  },
});

$.register({
  rule: {
    host: /^(imagescream|anonpic)\.com|all-poster\.ru$/,
    query: /^\?v=/,
  },
  ready: function () {
    'use strict';

    var i = $('#imagen img');
    $.openImage(i.src);
  },
});

<<<<<<< HEAD
=======
$.register({
  rule: {
    host: /^bunnyforum\.org$/,
    query: /^\?v=/,
  },
  ready: function () {
    'use strict';

    var i = $('img[title^=Click]');
    $.openImage(i.src);
  },
});

$.register({
  rule: {
    host: /^xxx\.porn0day.\.com$/,
    path: /^\/image\/[A-Za-z0-9]{3,}/,
  },
  ready: function () {
    'use strict';

    var i = $('link[rel^=image_src]');
    $.openImage(i.href);
  },
});

>>>>>>> 1106faf5
// ex: ts=2 sts=2 sw=2 et
// sublime: tab_size 2; translate_tabs_to_spaces true; detect_indentation false; use_tab_stops true;
// kate: space-indent on; indent-width 2;<|MERGE_RESOLUTION|>--- conflicted
+++ resolved
@@ -40,8 +40,6 @@
   },
 });
 
-<<<<<<< HEAD
-=======
 $.register({
   rule: {
     host: /^bunnyforum\.org$/,
@@ -68,7 +66,6 @@
   },
 });
 
->>>>>>> 1106faf5
 // ex: ts=2 sts=2 sw=2 et
 // sublime: tab_size 2; translate_tabs_to_spaces true; detect_indentation false; use_tab_stops true;
 // kate: space-indent on; indent-width 2;