(function () {
  'use strict';

  function ready () {
    var i = $('img[class^=centred]');
    $.openImage(i.src);
  }

  $.register({
<<<<<<< HEAD
    rule: {
      host: /^(image(decode|ontime)|(zonezeed|zelje|croft|myhot|dam)image|pic(\.apollon-fervor|stwist))\.com|(img(serve|coin|fap)|gallerycloud)\.net|hotimages\.eu|(imgstudio|dragimage)\.org$/,
      path: /^\/img-.*\.html$/,
    },
=======
    rule: [
      {
        host: [
          /^(image(decode|ontime)|(zonezeed|zelje|croft|myhot|dam)image|pic(\.apollon-fervor|stwist)|www\.imglemon)\.com$/,
          /^(img(serve|coin|fap)|gallerycloud)\.net$/,
          /^hotimages\.eu$/,
          /^(imgstudio|dragimage)\.org$/,
        ],
        path: /^\/img-.*\.html$/,
      },
      'http://08lkk.com/Photo/img-*.html',
    ],
>>>>>>> c8135784
    ready: ready,
  });

  $.register({
    rule: 'http://www.imgadult.com/img-*.html',
    start: function () {
      var c = $.getCookie('user');
      if (c) {
        return;
      }
      $.setCookie('user', 'true');
      window.location.reload();
    },
    ready: ready,
  });

  $.register({
    rule: {
      host: /^08lkk\.com$/,
      path: /^\/Photo\/img-.+\.html$/,
    },
    start: function () {
      // this site checks cookie that caculate from session
      // do an AJAX to skip checking
      $.get(window.location.toString(), {}, function (data) {
        var a = $.toDOM(data);
        var i = $('img[class^=centred]', a);
        $.openImage(i.src);
      });
    },
  });

})();

// ex: ts=2 sts=2 sw=2 et
// sublime: tab_size 2; translate_tabs_to_spaces true; detect_indentation false; use_tab_stops true;
// kate: space-indent on; indent-width 2;<|MERGE_RESOLUTION|>--- conflicted
+++ resolved
@@ -7,25 +7,15 @@
   }
 
   $.register({
-<<<<<<< HEAD
     rule: {
-      host: /^(image(decode|ontime)|(zonezeed|zelje|croft|myhot|dam)image|pic(\.apollon-fervor|stwist))\.com|(img(serve|coin|fap)|gallerycloud)\.net|hotimages\.eu|(imgstudio|dragimage)\.org$/,
+      host: [
+        /^(image(decode|ontime)|(zonezeed|zelje|croft|myhot|dam)image|pic(\.apollon-fervor|stwist)|www\.imglemon)\.com$/,
+        /^(img(serve|coin|fap)|gallerycloud)\.net$/,
+        /^hotimages\.eu$/,
+        /^(imgstudio|dragimage)\.org$/,
+      ],
       path: /^\/img-.*\.html$/,
     },
-=======
-    rule: [
-      {
-        host: [
-          /^(image(decode|ontime)|(zonezeed|zelje|croft|myhot|dam)image|pic(\.apollon-fervor|stwist)|www\.imglemon)\.com$/,
-          /^(img(serve|coin|fap)|gallerycloud)\.net$/,
-          /^hotimages\.eu$/,
-          /^(imgstudio|dragimage)\.org$/,
-        ],
-        path: /^\/img-.*\.html$/,
-      },
-      'http://08lkk.com/Photo/img-*.html',
-    ],
->>>>>>> c8135784
     ready: ready,
   });
 
