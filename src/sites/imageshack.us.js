--- conflicted
+++ resolved
@@ -13,13 +13,8 @@
       host: host,
       path: /^\/photo\/.+\/(.+)\/([^\/]+)/,
     },
-<<<<<<< HEAD
     start: function (m) {
-      $.redirect(_.T('/f/{0}/{1}/')(m.path[1], m.path[2]));
-=======
-    run: function (m) {
       $.openImage(_.T('/f/{0}/{1}/')(m.path[1], m.path[2]));
->>>>>>> a92fc185
     },
   });
 
