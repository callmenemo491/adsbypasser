$.register({
  rule: {
    host: /^(www\.)?adb\.ug$/,
    // Match everything but empty, privacy, terms, contact, contact/whatever or path beginning with #
    path: /^(?!\/(?:privacy|terms|contact(\/.*)?|#.*)?$).*$/
  },
  ready: function () {
    'use strict';

    $.removeNodes('iframe');

    // pattern 1
<<<<<<< HEAD
    var k = $.$$('script').find(function (script) {
      script = script.innerHTML;
      var m = script.match(/top\.location\.href="([^"]+)"/);
      if (!m) {
        return _.nop;
      }
      return m[1];
    });
    if (k) {
      $.openLink(k.payload);
      return;
=======
    var m = $.searchScripts(/top\.location\.href="([^"]+)"/);
    if (m) {
      $.openLink(m[1]);
      return;;
>>>>>>> c7d20cb6
    }

    // pattern 2
    m = $.searchScripts(/\{_args.+\}\}/);
    if (!m) {
      throw new _.NoPicAdsError('script content changed');
    }
    m = eval('(' + m[0] + ')');
    var url = window.location.pathname + '/skip_timer';

    var i = setInterval(function () {
      $.post(url, m, function (text) {
        var jj = JSON.parse(text);
        if (!jj.errors && jj.messages) {
          clearInterval(i);
          $.openLink(jj.messages.url);
        }
      });
    }, 1000);
  },
});


// ex: ts=2 sts=2 sw=2 et
// sublime: tab_size 2; translate_tabs_to_spaces true; detect_indentation false; use_tab_stops true;
// kate: space-indent on; indent-width 2;<|MERGE_RESOLUTION|>--- conflicted
+++ resolved
@@ -10,24 +10,10 @@
     $.removeNodes('iframe');
 
     // pattern 1
-<<<<<<< HEAD
-    var k = $.$$('script').find(function (script) {
-      script = script.innerHTML;
-      var m = script.match(/top\.location\.href="([^"]+)"/);
-      if (!m) {
-        return _.nop;
-      }
-      return m[1];
-    });
-    if (k) {
-      $.openLink(k.payload);
-      return;
-=======
     var m = $.searchScripts(/top\.location\.href="([^"]+)"/);
     if (m) {
       $.openLink(m[1]);
-      return;;
->>>>>>> c7d20cb6
+      return;
     }
 
     // pattern 2
