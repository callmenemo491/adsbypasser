--- conflicted
+++ resolved
@@ -38,13 +38,8 @@
         /^idsly\.(com|bid)$/,
         /^(adbilty|adpop|payskip|wicr)\.me$/,
         /^wi\.cr$/,
-<<<<<<< HEAD
         /^(oke|cuon|linktor)\.io$/,
-        /^(3bst|coinlink|itiurl)\.co$/,
-=======
-        /^(oke|cuon)\.io$/,
         /^(3bst|coinlink|itiurl|coshink)\.co$/,
->>>>>>> 8fe6547b
         /^(shink|shrten|gg-l)\.xyz$/,
         /^mlink\.club$/,
         /^(igram|gram)\.im$/,
@@ -92,13 +87,8 @@
         /^www\.worldhack\.net$/,
         /^(eklink|vivads)\.net$/,
         // else
-<<<<<<< HEAD
-        /^(coshink|urle|adshort)\.co$/,
+        /^(urle|adshort)\.co$/,
         /^(weefy|adbull|zeiz|link4|adcoin)\.me$/,
-=======
-        /^(urle|adshort)\.co$/,
-        /^(weefy|adbull|zeiz|link4)\.me$/,
->>>>>>> 8fe6547b
         /^(adbilty|taive)\.in$/,
         /^(psl|twik|adslink)\.pw$/,
         /^(curs|crus|4cut|u2s|l2s)\.io$/,
