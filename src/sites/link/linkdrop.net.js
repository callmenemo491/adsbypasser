--- conflicted
+++ resolved
@@ -117,12 +117,9 @@
         /^(icutit|cutearn|earnbig)\.ca$/,
         /^(www\.)?viralukk\.com$/,
         /^shrt10\.com$/,
-<<<<<<< HEAD
-        /^top9space\.com$/,
-=======
         /^mikymoons\.com$/,
         /^spamlink\.org$/,
->>>>>>> 3da0137e
+        /^top9space\.com$/,
       ],
     },
     async ready () {
