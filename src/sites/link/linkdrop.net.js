--- conflicted
+++ resolved
@@ -104,11 +104,8 @@
         /^adshort\.(im|pro)$/,
         /^adshorte\.com$/,
         /^weefy\.me$/,
-<<<<<<< HEAD
+        /^bit-url\.com$/,
         /^premiumzen\.com$/,
-=======
-        /^bit-url\.com$/,
->>>>>>> a75d0667
       ],
     },
     async ready () {
