(function () {

  _.register({
    rule: {
      host: [
        /^(www\.)?linkdrop\.net$/,
        /^dmus\.in$/,
        /^ulshare\.net$/,
        /^adurl\.id$/,
        /^goolink\.me$/,
        /^earningurl\.com$/,
        /^(cutwin|cut-earn)\.com$/,
        /^(cutwi|cut-w)\.in$/,
        /^(www\.)?ourl\.io$/,
        /^adpop\.me$/,
        /^wi\.cr$/,
      ],
    },
    async ready () {
      $.remove('iframe, [class$="Overlay"]');
      $.block('[class$="Overlay"]', document.body);

      const f = getForm();
      if (!f) {
        _.info('no form');
        return;
      }

      sendRequest(f);
    },
  });

  _.register({
    rule: {
      host: [
        /^sflnk\.me$/,
        /^idsly\.com$/,
        /^adbilty\.me$/,
        /^oke\.io$/,
        /^linkrex\.net$/,
      ],
    },
    async ready () {
      $.remove('iframe');

      let f = $.$('#captchaShortlink');
      if (f) {
        // recaptcha
        return;
      }
      f = getForm();
      if (!f) {
        f = $('#link-view');
        f.submit();
        return;
      }

      sendRequest(f);
    },
  });

  _.register({
    rule: {
      host: [
        /^adlink\.guru$/,
        /^clik\.pw$/,
<<<<<<< HEAD
        /^curs\.io$/,
=======
        /^short\.pe$/,
        /^coshurl\.co$/,
        /^(curs|cuon)\.io$/,
>>>>>>> 9df45c39
        /^cypt\.ga$/,
        /^(filesbucks|tmearn|cut-urls)\.com$/,
        /^elink\.link$/,
        /^(payurl|urlst)\.me$/,
        /^u2s\.io$/,
        /^url\.ht$/,
        /^urle\.co$/,
        /^(hashe|trlink|adshort)\.in$/,
        /^www\.worldhack\.net$/,
        /^123link\.(io|co|press|pw)$/,
        /^pir\.im$/,
        /^bol\.tl$/,
        /^(tl|adfly)\.tc$/,
        /^(adfu|linkhits)\.us$/,
        /^short\.pastewma\.com$/,
        /^l2s\.io$/,
        /^linkfly\.gaosmedia\.com$/,
        /^linclik\.com$/,
        /^link-earn\.com$/,
        /^zeiz\.me$/,
        /^adbull\.me$/,
        /^adshort\.(im|pro)$/,
        /^adshorte\.com$/,
        /^weefy\.me$/,
      ],
    },
    async ready () {
      $.remove('iframe', '.BJPPopAdsOverlay');

      const page = await firstStage();
      const url = await secondStage(page);
      // nuke for bol.tl, somehow it will interfere click event
      $.nuke(url);
      await $.openLink(url);
    },
  });


  function getForm () {
    const jQuery = $.window.$;
    const f = jQuery('#go-link, .go-link, form[action="/links/go"], form[action="/links/linkdropgo"]');
    if (f.length > 0) {
      return f;
    }
    return null;
  }


  // XXX threw away promise
  function sendRequest (f) {
    const jQuery = $.window.$;
    jQuery.ajax({
      dataType: 'json',
      type: 'POST',
      url: f.attr('action'),
      data: f.serialize(),
      success: (result) => {
        if (result.url) {
          $.openLink(result.url);
        } else {
          _.warn(result.message);
        }
      },
      error: (xhr, status, error) => {
        _.warn(xhr, status, error);
      },
    });
  }


  function firstStage () {
    return new Promise((resolve) => {
      const f = $.$('#link-view');
      if (!f) {
        resolve(document);
        return;
      }

      const args = extractArgument(f);
      const url = f.getAttribute('action');
      const p = $.post(url, args).then((data) => {
        return $.toDOM(data);
      });
      resolve(p);
    });
  }


  async function secondStage (page) {
    const f = $('#go-link', page);
    const args = extractArgument(f);
    const url = f.getAttribute('action');
    let data = await $.post(url, args);
    data = JSON.parse(data);
    if (data && data.url) {
      return data.url;
    }
    throw new _.AdsBypasserError('wrong data');
  }


  function extractArgument (form) {
    const args = {};
    _.forEach($.$$('input', form), (v) => {
      args[v.name] = v.value;
    });
    return args;
  }

})();<|MERGE_RESOLUTION|>--- conflicted
+++ resolved
@@ -64,13 +64,9 @@
       host: [
         /^adlink\.guru$/,
         /^clik\.pw$/,
-<<<<<<< HEAD
-        /^curs\.io$/,
-=======
         /^short\.pe$/,
         /^coshurl\.co$/,
         /^(curs|cuon)\.io$/,
->>>>>>> 9df45c39
         /^cypt\.ga$/,
         /^(filesbucks|tmearn|cut-urls)\.com$/,
         /^elink\.link$/,
