--- conflicted
+++ resolved
@@ -28,22 +28,16 @@
         /^(earn-url|bit-url|cut-win|link-zero|cut-earn|oturl|glory-link)\.com$/,
         /^(vy\.)?adsvy\.com$/,
         /^(linkexa|admew|shrtfly|kuylink|cut4links|adskipme|skipurls)\.com$/,
-<<<<<<< HEAD
         /^(cutpaid|smarteasystudy|cyahealth|ershadat|z2i|srtfly)\.com$/,
         /^(blogginggyanbox|yourtechguider|gifsis|3rab-cash|pinkhindi)\.com$/,
-        /^(mykinggo|li-nkz)\.com$/,
-=======
-        /^(cutpaid|smarteasystudy|cyahealth|ershadat|z2i)\.com$/,
-        /^win4cut\.com$/,
-        /^mykinggo\.com$/,
->>>>>>> 1c53ab82
+        /^(mykinggo|li-nkz|win4cut)\.com$/,
         // net
         /^(safelinku|tinylinks|licklink|linkrex|zlshorte)\.net$/,
         /^(vnurl|vinaurl|foxurl|short2win|cashat|shrtfly)\.net$/,
         /^(link4win|linksad|topurl|xemlink)\.net$/,
         // pw
         /^(123link|clik|tokenfly|getlink|psl|pss|shln|lpe)\.pw$/,
-        /^(www\.)?lwt\.pw$/,     
+        /^(www\.)?lwt\.pw$/,
         // else
         /^(trlink|wolink|tocdo|cuturl)\.in$/,
         /^(petty|skips|tr|zutrox)\.link$/,
@@ -119,11 +113,7 @@
       host: [
         // com
         /^(cut-urls|linclik|premiumzen|shrt10|by6dk|mikymoons|man2pro)\.com$/,
-<<<<<<< HEAD
-        /^(win4cut|link4win|loadurl|cut4link|raolink|adshorte)\.com$/,
-=======
         /^(link4win|loadurl|cut4link|raolink|adshorte)\.com$/,
->>>>>>> 1c53ab82
         /^short\.pastewma\.com$/,
         /^linkfly\.gaosmedia\.com$/,
         /^(www\.)?viralukk\.com$/,
