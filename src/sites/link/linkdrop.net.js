(function () {

  _.register({
    rule: {
      host: [
        /^(www\.)?linkdrop\.net$/,
        /^dmus\.in$/,
        /^ulshare\.net$/,
        /^adurl\.id$/,
        /^goolink\.me$/,
        /^earningurl\.com$/,
        /^(cutwin|cut-earn)\.com$/,
        /^(cutwi|cut-w)\.in$/,
        /^(www\.)?ourl\.io$/,
        /^(urlcloud|mitly)\.us$/,
        /^adpop\.me$/,
        /^wi\.cr$/,
        /^tui\.click$/,
      ],
    },
    async ready () {
      $.remove('iframe, [class$="Overlay"]');
      $.block('[class$="Overlay"]', document.body);

      const f = getForm();
      if (!f) {
        _.info('no form');
        return;
      }

      sendRequest(f);
    },
  });

  _.register({
    rule: {
      host: [
        /^sflnk\.me$/,
        /^idsly\.com$/,
        /^adbilty\.me$/,
        /^oke\.io$/,
<<<<<<< HEAD
        /^shink\.xyz$/,
        /^mlink\.club$/,
=======
        /^linkrex\.net$/,
        /^3rabshort\.com$/,
>>>>>>> 9d4b76cf
      ],
    },
    async ready () {
      $.remove('iframe');

      let f = $.$('#captchaShortlink');
      if (f) {
        // recaptcha
        return;
      }
      f = getForm();
      if (!f) {
        f = $('#link-view');
        f.submit();
        return;
      }

      sendRequest(f);
    },
  });

  _.register({
    rule: {
      host: [
        /^adlink\.guru$/,
        /^clik\.pw$/,
        /^short\.pe$/,
        /^coshurl\.co$/,
        /^coshink\.co$/,
        /^(curs|cuon)\.io$/,
        /^cypt\.ga$/,
        /^(filesbucks|tmearn|cut-urls)\.com$/,
        /^elink\.link$/,
        /^(payurl|urlst)\.me$/,
        /^u2s\.io$/,
        /^url\.ht$/,
        /^urle\.co$/,
        /^(hashe|trlink|adshort)\.in$/,
        /^www\.worldhack\.net$/,
        /^123link\.(io|co|press|pw)$/,
        /^pir\.im$/,
        /^bol\.tl$/,
        /^(tl|adfly)\.tc$/,
        /^(adfu|linkhits)\.us$/,
        /^short\.pastewma\.com$/,
        /^l2s\.io$/,
        /^adbilty\.in$/,
        /^gg-l\.xyz$/,
        /^linkfly\.gaosmedia\.com$/,
        /^linclik\.com$/,
        /^link-earn\.com$/,
        /^zeiz\.me$/,
        /^adbull\.me$/,
        /^adshort\.(im|pro)$/,
        /^adshorte\.com$/,
        /^weefy\.me$/,
      ],
    },
    async ready () {
      $.remove('iframe', '.BJPPopAdsOverlay');

      const page = await firstStage();
      const url = await secondStage(page);
      // nuke for bol.tl, somehow it will interfere click event
      $.nuke(url);
      await $.openLink(url);
    },
  });


  function getForm () {
    const jQuery = $.window.$;
    const f = jQuery('#go-link, .go-link, form[action="/links/go"], form[action="/links/linkdropgo"]');
    if (f.length > 0) {
      return f;
    }
    return null;
  }


  // XXX threw away promise
  function sendRequest (f) {
    const jQuery = $.window.$;
    jQuery.ajax({
      dataType: 'json',
      type: 'POST',
      url: f.attr('action'),
      data: f.serialize(),
      success: (result) => {
        if (result.url) {
          $.openLink(result.url);
        } else {
          _.warn(result.message);
        }
      },
      error: (xhr, status, error) => {
        _.warn(xhr, status, error);
      },
    });
  }


  function firstStage () {
    return new Promise((resolve) => {
      const f = $.$('#link-view');
      if (!f) {
        resolve(document);
        return;
      }

      const args = extractArgument(f);
      const url = f.getAttribute('action');
      const p = $.post(url, args).then((data) => {
        return $.toDOM(data);
      });
      resolve(p);
    });
  }


  async function secondStage (page) {
    const f = $('#go-link', page);
    const args = extractArgument(f);
    const url = f.getAttribute('action');
    let data = await $.post(url, args);
    data = JSON.parse(data);
    if (data && data.url) {
      return data.url;
    }
    throw new _.AdsBypasserError('wrong data');
  }


  function extractArgument (form) {
    const args = {};
    _.forEach($.$$('input', form), (v) => {
      args[v.name] = v.value;
    });
    return args;
  }

})();<|MERGE_RESOLUTION|>--- conflicted
+++ resolved
@@ -39,13 +39,10 @@
         /^idsly\.com$/,
         /^adbilty\.me$/,
         /^oke\.io$/,
-<<<<<<< HEAD
+        /^linkrex\.net$/,
+        /^3rabshort\.com$/,
         /^shink\.xyz$/,
         /^mlink\.club$/,
-=======
-        /^linkrex\.net$/,
-        /^3rabshort\.com$/,
->>>>>>> 9d4b76cf
       ],
     },
     async ready () {
