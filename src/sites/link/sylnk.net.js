--- conflicted
+++ resolved
@@ -215,11 +215,8 @@
   rule: {
     host: [
       /^www\.njiir\.com$/,
-<<<<<<< HEAD
+      /^(www\.)?anjay\.info$/,
       /^(www\.)?tetew\.info$/,
-=======
-      /^(www\.)?anjay\.info$/,
->>>>>>> c2609f3d
     ],
   },
   async ready () {
