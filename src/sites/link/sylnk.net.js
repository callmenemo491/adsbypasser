// all blog type belong here?

_.register({
  rule: [
    {
      host: /^(www\.)?sylnk\.net$/,
      query: /link=([^&]+)/,
    },
    {
      host: /^(www\.)?compul\.in$/,
      path: /^\/[np]\.php$/,
      query: /v=([^&]+)/,
    },
    {
      host: [
        /^(sports14|motosport)\.pw$/,
        /^lindung\.in$/,
        /^motonews\.club$/,
        /^ww[23]\.picnictrans\.com$/,
        /^(azhie|skinnycat)\.net$/,
        /^ww2\.awsubs\.co$/,
        /^plantaheim(\.web\.id|\.com)$/,
        /^irisvera\.com$/,
      ],
      query: /^\?d=([a-zA-Z0-9/=]+)$/,
    },
    {
      host: [
        /^i\.gtaind\.com$/,
        /^pebisnis-muda\.com$/,
        /^hikarinoakariost\.info$/,
      ],
      query: /^\?([a-zA-Z0-9/=]+)$/,
    },
    // blogspot, kind of brutal
    {
      host: [
        // com
        /\.blogspot\.com?/,
        /^(www\.)?designmyhomee\.com$/,
        /^(www\.)?losstor\.com$/,
        /^kurosafe\.menantisenja\.com$/,
        /^drive\.jepitkertas\.com$/,
        /^lewat\.wibuindo\.com$/,
        // xyz
        /^(simaholina|autech)\.xyz$/,
        /^(www\.)?id-securelink\.xyz$/,
        /^(www\.)?converthinks\.xyz$/,
        /^(www\.)?marivelkece\.xyz$/,
        /^(www\.)?yametesenpai\.xyz$/,
        // else
        /^(www\.)?tojros\.tk$/,
        /^(www\.)?anjay\.info$/,
        /^(www\.)?kakkoiisafe\.us$/,
        /^(www\.)?kurosafe\.(website|online)$/,
        /^(fmlawkers|indexmovie)\.club$/,
        /^micin\.online$/,
        /^unduh\.in/,
        /^(www\.)?drakorsafe\.tech$/,
        /^(omgmusik|omglyrics|k2nblog)\.com$/,
        /^ad4msan\.win$/,
        /^nooyul\.co$/,
      ],
      query: [
        // id must be the first captured group
        /^\?url=([a-zA-Z0-9/=]+)$/,
        /^\?id=([a-zA-Z0-9/=]+)$/,
        /^\?site=([a-zA-Z0-9/=]+)$/,
      ],
    },
    {
      host: [
        /^(sehatlega|davinsurance|healthtod|irisvera|akanosora)\.com$/,
        /^(businessforyouand|lindung|travelwithtricks)\.me$/,
        /^plantaheim(\.web\.id|\.com)$/,
        /^naturalhealthy\.xyz$/,
<<<<<<< HEAD
        /^(www\.)?starzone\.cc$/,
=======
        /^(www\.)?kakkoiisafe\.us$/,
>>>>>>> bc619bd8
      ],
      query: /^\?r=([a-zA-Z0-9/=]+)$/,
    },
    {
      host: /^www\.compartiendofull\.net$/,
      path: /^\/go2/,
      query: /^\?p=([a-zA-Z0-9/=]+)$/,
    },
    {
      host: /^animeforce\.stream$/,
      query: /^\?l=([a-zA-Z0-9/=]+)$/,
    },
    {
      host: /^(www\.)?dukun-cit\.com$/,
      query: /^\?s=([a-zA-Z0-9/=]+)$/,
    },
    {
      host: /^ultimate\.turkdown\.com$/,
      query: /^\?stepone=([a-zA-Z0-9/=]+)$/,
    },
    {
      host: /^leechpremium\.link$/,
      path: /^\/cheat\//,
      query: /^\?link=([a-zA-Z0-9/=]+)$/,
    },
  ],
  async start (m) {
    const rawLink = atob(m.query[1]);
    await $.openLink(rawLink);
  },
});

_.register({
  rule: [
    {
      host: [
        // safelinkconverter.com
        // link.safelinkconverter.com
        // decrypt.safelinkconverter.com
        // decrypt2.safelinkconverter.com
        // safelinkreview.com
        // safelinkreviewx.com
        // safelinkreview.co
        /(^|\.)safelink(converter|reviewx?)\.com?$/,
        /^giga74\.com$/,
        /^(awsubsco|ad4msan)\.ml$/,
        /^nekopoi\.ga$/,
      ],
      query: /id=([\w\\]+=*)/,
    },
    {
      host: [
        /^(naisho|filmku|henpoi)\.lompat\.in$/,
        /^edogawa\.lon\.pw$/,
        /^telolet\.in$/,
      ],
      query: /go=([\w\\]+=*)/,
    },
  ],
  async start (m) {
    let l = atob(m.query[1]);
    const table = {
      '!': 'a',
      ')': 'e',
      '_': 'i',
      '(': 'o',
      '*': 'u',
    };
    l = l.replace(/[!)_(*]/g, function (m) {
      return table[m];
    });
    await $.openLink(l);
  },
});

_.register({
  rule: {
    host: /^(www\.)?safelinkreview\.com$/,
    path: /^\/\w+\/cost\/([\w.]+)\/?$/,
  },
  async start (m) {
    const l = 'http://' + m.path[1];
    await $.openLink(l);
  },
});

_.register({
  rule: {
    host: [
      /^(gameinfo|apasih|autoride)\.pw$/,
      /^(www\.)?lifesurance\.info$/,
      /^speedcar\.club$/,
      /^(www\.)?bolaoke\.club$/,
      /^(intercelestial|sweetlantern|davinsurance|technlab)\.com$/,
      /^awcar\.icu$/,
      /^skyinsurance\.ml$/,
      /^(getinfos|sehatsegar|lonelymoon)\.net$/,
      /^stt\.awsubs\.co$/,
      /^wibuindo\.xyz$/,
    ],
    query: /^\?(id|c|k)=([a-zA-Z0-9/=]+)$/,
  },
  async ready () {
    const f = $('form');
    f.submit();
  },
});

_.register({
  rule: {
    host: [
      /^(linkach|autolinkach)\.com$/,
    ],
    query: /^\?id=([a-zA-Z0-9/=]+)$/,
  },
  async ready () {
    const g = $('.humancheck form');
    g.submit();
  },
});

_.register({
  rule: [
    {
      host: [
        // club
        /^motonews\.club$/,
        /^(www\.)?bolaoke\.club$/,
        // else
        /^(ani-share|autolinkach)\.com$/,
        /^sehatsegar\.net$/,
        /^(autofans|landscapenature)\.pw$/,
        /^(www\.)?lifesurance\.info$/,
      ],
      query: /get=([^&]+)/,
    },
    {
      host: [
        /^(gameinfo|apasih|autoride)\.pw$/,
        /^(www\.)?lifesurance\.info$/,
        /^speedcar\.club$/,
        /^(www\.)?bolaoke\.club$/,
        /^(intercelestial|sweetlantern|linkach|autolinkach|davinsurance|technlab)\.com$/,
        /^awcar\.icu$/,
        /^skyinsurance\.ml$/,
        /^(getinfos|sehatsegar|lonelymoon)\.net$/,
        /^stt\.awsubs\.co$/,
        /^wibuindo\.xyz$/,
      ],
    },
  ],
  async ready (m) {
    let s = $.searchFromScripts(/(const|var) a='([^']+)'/);
    if (s) {
      await $.openLink(s[2]);
      return;
    }

    s = atob(m.query[1]);
    await $.openLink(s);
  },
});

_.register({
  rule: {
    host: /^lewat\.in$/,
  },
  async ready () {
    const l = $('#lanjut > #goes > a');
    await $.openLink(l.href);
  },
});

_.register({
  rule: {
    host: /^sardeath\.com$/,
  },
  async ready () {
    const sd = $('.download-link > a');
    await $.openLink(sd.href);
  },
});

_.register({
  rule: {
    host: /^goou\.in$/,
  },
  async ready () {
    const g = $('#download_link > a');
    await $.openLink(g.href);
  },
});

_.register({
  rule: {
    host: /^tout-debrid\.net$/,
    path: /^\/api\//,
  },
  async ready () {
    const t = $('.download-box > div > a');
    await $.openLink(t.href);
  },
});

_.register({
  rule: {
    host: /^kombatch\.loncat\.pw$/,
  },
  async ready () {
    let s = $.searchFromScripts(/\.open\("([^"]+)",/);
    s = s[1].match(/go=([^&]+)/);
    s = atob(s[1]);
    await $.openLink(s);
  },
});

_.register({
  rule: {
    host: /^(v1\.)?hexafile\.net$/,
    path: /^\/[a-zA-Z0-9]+/,
  },
  async ready () {
    const h = $.searchFromScripts(/="([^"]+)",e=0,f=a/);
    await $.openLink(h[1]);
  },
});

_.register({
  rule: {
    host: /^drivefiles\.bid$/,
  },
  async ready () {
    const d = $.searchFromScripts(/window\.open\('([^']+)'\);/);
    await $.openLink(d[1]);
  },
});

_.register({
  rule: {
    host: /^android-1\.com$/,
  },
  async ready () {
    const a = $.searchFromScripts(/id=download><\/div><a href=([^>]+)>/);
    await $.openLink(a[1]);
  },
});

_.register({
  rule: {
    host: /^download-mirror\.ga$/,
  },
  async ready () {
    const dm = $.searchFromScripts(/a href='([^']+)'/);
    await $.openLink(dm[1]);
  },
});

_.register({
  rule: {
    host: /^url\.hulblog\.com$/,
    path: /^\/[a-zA-Z0-9]+/,
  },
  async ready () {
    const h = $.searchFromScripts(/"href='([^']+)'/);
    await $.openLink(h[1]);
  },
});

_.register({
  rule: {
    host: [
      /^ww[23]\.picnictrans\.com$/,
      /^short\.awsubs\.(co|me)$/,
    ],
  },
  async ready () {
    const a = $('div.kiri > center > a');
    await $.openLink(a.href);
  },
});

_.register({
  rule: {
    host: [
      // info
      /^(www\.)?anjay\.info$/,
      /^(www\.)?tetew\.info$/,
      // else
      /^www\.njiir\.com$/,
    ],
  },
  async ready () {
    let a = $('div.download-link > a');
    a = a.href.match(/r=(.*)$/);
    a = atob(a[1]);
    await $.openLink(a);
  },
});

_.register({
  rule: {
    host: [
      /^spacetica\.com$/,
      /^skinnycat\.org$/,
    ],
    path: /^\/\w+$/,
  },
  async ready () {
    const l = $('.btn');
    await $.openLink(l.href);
  },
});

_.register({
  rule: {
    host: /^daunshorte\.teknologilink\.com$/,
    path: /^\/linkshortelink\/safelink\.php$/,
  },
  async ready () {
    const l = $('div.article > div:nth-child(1) > center > a');
    await $.openLink(l.href, {
      referer: false,
    });
  },
});

_.register({
  rule: {
    host: /^teknosafe\.teknologilink\.com$/,
    path: /^\/linkteknolink\/safelinkscript\.php$/,
  },
  async ready () {
    const l = $('#templatemo_content > div:nth-child(4) > a:nth-child(4)');
    await $.openLink(l.href, {
      referer: false,
    });
  },
});

_.register({
  rule: {
    host: /^idnation\.net$/,
    query: /^\?page=/,
  },
  async ready () {
    const l = $('#linko');
    await $.openLink(l.href);
  },
});<|MERGE_RESOLUTION|>--- conflicted
+++ resolved
@@ -74,11 +74,8 @@
         /^(businessforyouand|lindung|travelwithtricks)\.me$/,
         /^plantaheim(\.web\.id|\.com)$/,
         /^naturalhealthy\.xyz$/,
-<<<<<<< HEAD
         /^(www\.)?starzone\.cc$/,
-=======
         /^(www\.)?kakkoiisafe\.us$/,
->>>>>>> bc619bd8
       ],
       query: /^\?r=([a-zA-Z0-9/=]+)$/,
     },
