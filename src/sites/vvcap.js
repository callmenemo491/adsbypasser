--- conflicted
+++ resolved
@@ -1,13 +1,6 @@
 $.register({
-<<<<<<< HEAD
-  rule: {
-    host: /vvcap\.net/,
-  },
+  rule: 'http://vvcap.net/db/*.htp',
   ready: function () {
-=======
-  rule: 'http://vvcap.net/db/*.htp',
-  run: function () {
->>>>>>> 558428f2
     'use strict';
 
     var i = $('img');
