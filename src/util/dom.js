var $;
(function () {
  'use strict';

  function bootstrap (context) {

    var _ = context._;
    var window = context.window;
    var unsafeWindow = context.unsafeWindow;
    var GM = context.GM;
    var document = window.document;


    var DomNotFoundError = _.NoPicAdsError.extend({
      name: 'DomNotFoundError',
      constructor: function (selector) {
        DomNotFoundError.super.constructor.call(this, _.T('`{0}` not found')(selector));
      },
    });


    var $ = function (selector, context) {
      if (!context || !context.querySelector) {
        context = document;
      }
      var n = context.querySelector(selector);
      if (!n) {
        throw new DomNotFoundError(selector);
      }
      return n;
    };

    $.$ = function (selector, context) {
      try {
        return $(selector, context);
      } catch (e) {
        _.info(e.message);
        return null;
      }
    };

    $.$$ = function (selector, context) {
      if (!context || !context.querySelectorAll) {
        context = document;
      }
      var ns = context.querySelectorAll(selector);
      return _.C(ns);
    };


    function deepJoin (prefix, object) {
      return _.C(object).map(function (v, k) {
        var key = _.T('{0}[{1}]')(prefix, k);
        if (typeof v === 'object') {
          return deepJoin(key, v);
        }
        return _.T('{0}={1}').apply(this, [key, v].map(encodeURIComponent));
      }).join('&');
    }

    function toQuery (data) {
      if (typeof data === 'string') {
        return data;
      }
      if (data instanceof String) {
        return data.toString();
      }
      return _.C(data).map(function (v, k) {
        if (typeof v === 'object') {
          return deepJoin(k, v);
        }
        return _.T('{0}={1}').apply(this, [k, v].map(encodeURIComponent));
      }).join('&');
    }

    function ajax (method, url, data, headers, callback) {
      headers['X-Requested-With'] = 'XMLHttpRequest';
      var controller = GM.xmlhttpRequest({
        method: method,
        url: url,
        data: data,
        headers: headers,
        onload: function (response) {
          var headers = {
            get: function (key) {
              return this[key.toLowerCase()];
            },
          };
          response.responseHeaders.split(/[\r\n]+/g).filter(function (v) {
            return v.length !== 0;
          }).map(function (v) {
            return v.split(/:\s+/);
          }).forEach(function (v) {
            headers[v[0].toLowerCase()] = v[1];
          });
          callback(response.responseText, headers);
        },
      });

      return controller;
    }

    $.post = function (url, data, callback) {
      data = toQuery(data);
      return ajax('POST', url, data, {
        'Content-Type': 'application/x-www-form-urlencoded; charset=UTF-8',
        'Content-Length': data.length,
      }, callback);
    };

    function go (path, params, method) {
      // Set method to post by default, if not specified.
      method = method || 'post';

      // The rest of this code assumes you are not using a library.
      // It can be made less wordy if you use one.
      var form = document.createElement('form');
      form.method = method;
      form.action = path;

      _.C(params).each(function (value, key) {
          var input = document.createElement('input');
          input.type = 'hidden';
          input.name = key;
          input.value = value;
          form.appendChild(input);
      });

      document.body.appendChild(form);
      form.submit();
    }

    $.postAndGo = function (url, data) {
      go(url, data, 'post');
    };

    $.openLink = function (to) {
      if (!to) {
        _.warn('false URL');
        return;
      }
      var from = window.location.toString();
      _.info(_.T('{0} -> {1}')(from, to));
      window.top.location.replace(to);
    };

    $.openImage = function (imgSrc) {
      if ($.config.redirectImage) {
        $.openLink(imgSrc);
      }
    };


    $.removeAllTimer = function () {
      var intervalID = window.setInterval(_.nop, 10);
      while (intervalID > 0) {
        window.clearInterval(intervalID--);
      }
    };

    $.enableScrolling = function () {
      var o = document.compatMode === 'CSS1Compat' ? document.documentElement : document.body;
      o.style.overflow = '';
    };

    function toggleShrinking () {
      this.classList.toggle('nopicads-shrinked');
    }

    function checkScaling () {
      var nw = this.naturalWidth;
      var nh = this.naturalHeight;
      var cw = document.documentElement.clientWidth;
      var ch = document.documentElement.clientHeight;
      if ((nw > cw || nh > ch) && !this.classList.contains('nopicads-resizable')) {
        this.classList.add('nopicads-resizable');
        this.classList.add('nopicads-shrinked');

        this.addEventListener('click', toggleShrinking);
      } else {
        this.removeEventListener('click', toggleShrinking);

        this.classList.remove('nopicads-shrinked');
        this.classList.remove('nopicads-resizable');
      }
    }

    function alignCenter (d, i) {
      $.removeNodes('style, link[rel=stylesheet]');

      var imageStyle = GM.getResourceText('imageStyle');
      GM.addStyle(imageStyle);

      var bgImage = GM.getResourceURL('bgImage');
      document.body.style.backgroundImage = _.T('url(\'{0}\')')(bgImage);

      d.id = 'nopicads-wrapper';
      i.id = 'nopicads-image';

      if (i.naturalWidth && i.naturalHeight) {
        checkScaling.call(i);
      } else {
        i.addEventListener('load', checkScaling);
      }

      var h;
      window.addEventListener('resize', function () {
        window.clearTimeout(h);
        h = window.setTimeout(checkScaling.bind(i), 100);
      });
    }

    $.replace = function (imgSrc) {
      if (!imgSrc) {
        _.warn('false url');
        return;
      }
      _.info(_.T('replacing body with `{0}` ...')(imgSrc));

      $.removeAllTimer();
      $.enableScrolling();

      console.info(document.createElement('body'));
      document.body = document.createElement('body');

      var d = document.createElement('div');
      document.body.appendChild(d);

      var i = document.createElement('img');
      i.src = imgSrc;
      d.appendChild(i);

      if ($.config.alignCenter) {
        alignCenter(d, i);
      }
    };

    $.removeNodes = function (selector, context) {
      $.$$(selector, context).each(function (e) {
        e.parentNode.removeChild(e);
      });
    };

    $.resetCookies = function () {
      var a = document.domain;
      var b = document.domain.replace(/^www\./, '');
      var c = document.domain.replace(/^(\w+\.)+?(\w+\.\w+)$/, '$2');
      var d = (new Date(1e3)).toUTCString();

      _.C(document.cookie.split(';')).each(function (v) {
        var k = v.replace(/^\s*(\w+)=.+$/, '$1');

        document.cookie = _.T('{0}=;expires={1};')(k, d);
        document.cookie = _.T('{0}=;path=/;expires={1};')(k, d);
        var e = _.T('{0}=;path=/;domain={1};expires={2};');
        document.cookie = e(k, a, d);
        document.cookie = e(k, b, d);
        document.cookie = e(k, c, d);
      });
    };

    $.captcha = function (imgSrc, cb) {
      var a = document.createElement('canvas');
      var b = a.getContext('2d');
      var c = new Image();
      c.src = imgSrc;
      c.onload = function () {
        a.width = c.width;
        a.height = c.height;
        b.drawImage(c, 0, 0);
        var d = a.toDataURL();
        var e = d.substr(d.indexOf(',') + 1);
        $.post('http://www.wcpan.info/cgi-bin/captcha.cgi', {
          i: e,
        }, cb);
      };
    };


    function load () {
      var tmp = {
        version: GM.getValue('version', 0),
        alignCenter: GM.getValue('align_center', true),
        redirectImage: GM.getValue('redirect_image', true),
      };
      $.save(tmp);
      _.info('loaded config:', tmp);
      return tmp;
    }

    $.save = function (c) {
      GM.setValue('version', c.version);
      GM.setValue('align_center', c.alignCenter);
      GM.setValue('redirect_image', c.redirectImage);
    };

    $.config = load();


    var patterns = [];

<<<<<<< HEAD
    $.register = function (pattern) {
      patterns.push(pattern);
    };

    function find (uri) {
      var matched = {};
      var pattern = _.C(patterns).find(function (pattern) {
        var tmp = _.C(pattern.rule).all(function (pattern, part) {
          matched[part] = uri[part].match(pattern);
          return !!matched[part];
        });
        if (!tmp) {
          matched = {};
        }
        return tmp;
      });
      if (!pattern) {
        return null;
      }
      return {
        start: pattern.start ? _.P(pattern.start, matched) : _.nop,
        ready: pattern.ready ? _.P(pattern.ready, matched) : _.nop,
      };
    }

    function disableWindowOpen () {
      unsafeWindow.open = _.nop;
=======
  function dispatchByObject (uri, rule) {
    var matched = {};

    var passed = _.C(rule).all(function (pattern, part) {
      matched[part] = uri[part].match(pattern);
      return !!matched[part];
    });

    return passed ? matched : null;
  }

  function dispatchByRegExp (uri_1, rule) {
    var matched = uri_1.match(rule);
    return matched;
  }

  function dispatchByArray (uri_1, uri_3, uri_6, rules) {
    var matched = null;
    _.C(rules).find(function (rule) {
      if (rule instanceof RegExp) {
        // regexp
        matched = dispatchByRegExp(uri_1, rule);
      } else if (rule instanceof Array) {
        // array
        matched = dispatchByArray(uri_1, uri_3, uri_6, rule);
      } else if (typeof rule === 'function') {
        // function
        matched = dispatchByFunction(uri_1, uri_3, uri_6, rule);
      } else if (typeof rule === 'string' || rule instanceof String) {
        // string
        matched = dispatchByString(uri_3, rule);
      } else {
        // object
        matched = dispatchByObject(uri_6, rule);
      }
      return !!matched;
    });
    return matched;
  }

  function dispatchByString (uri_3, rule) {
    // <scheme> := '*' | 'http' | 'https' | 'file' | 'ftp' | 'chrome-extension'
    var scheme = /\*|https?|file|ftp|chrome-extension/;
    // <host> := '*' | '*.' <any char except '/' and '*'>+
    var host = /\*|(\*\.)?([^\/*]+)/;
    // <path> := '/' <any chars>
    var path = /\/.*/;
    // <url-pattern> := <scheme>://<host><path>
    var up = new RegExp(_.T('^({scheme})://({host})?({path})$')({
      scheme: scheme.source,
      host: host.source,
      path: path.source,
    }));
    var matched = rule.match(up);

    if (!matched) {
      return null;
    }

    scheme = matched[1];
    host = matched[2];
    var wc = matched[3];
    var sd = matched[4];
    path = matched[5];

    if (scheme === '*' && !/https?/.test(uri_3.scheme)) {
      return null;
    } else if (scheme !== uri_3.scheme) {
      return null;
    }

    if (scheme !== 'file' && host !== '*') {
      if (wc) {
        up = uri_3.host.indexOf(sd);
        if (up < 0 || up + sd.length === uri_3.host.length) {
          return null;
        }
      } else if (host !== uri_3.host) {
        return null;
      }
    }

    path = new RegExp(_.T('^{0}$')(path.replace(/[*.\[\]?+#]/g, function (c) {
      if (c === '*') {
        return '.*';
      }
      return '\\' + c;
    })));
    if (!uri_3.path.test(path)) {
      return null;
    }

    return uri_3;
  }

  function dispatchByFunction (uri_1, uri_3, uri_6, rule) {
    return rule(uri_1, uri_3, uri_6);
  }

  function dispatch () {
    var uri_1 = window.location.toString();
    // <scheme>://<host><path>
    var uri_3 = {
      scheme: window.location.protocol.slice(0, -1),
      host: window.location.host,
      path: window.location.pathname + window.location.search + window.location.hash,
    };
    // <scheme>//<host>:<port><path><query><hash>
    var uri_6 = {
      scheme: window.location.protocol,
      host: window.location.hostname,
      port: window.location.port,
      path: window.location.pathname,
      query: window.location.search,
      hash: window.location.hash,
    };

    var matched = null;
    var pattern = _.C(patterns).find(function (pattern) {
      var rule = pattern.rule;
      if (rule instanceof RegExp) {
        // regex
        matched = dispatchByRegExp(uri_1, rule);
      } else if (rule instanceof Array) {
        // array
        matched = dispatchByArray(uri_1, uri_3, uri_6, rule);
      } else if (typeof rule === 'function') {
        // function
        matched = dispatchByFunction(uri_1, uri_3, uri_6, rule);
      } else if (typeof rule === 'string' || rule instanceof String) {
        // string
        matched = dispatchByString(uri_3, rule);
      } else {
        // object
        matched = dispatchByObject(uri_6, rule);
      }

      return !!matched;
    });

    if (!pattern) {
      return null;
    }

    return _.P(pattern.run, matched);
  }

  $.disableWindowOpen = function () {
    unsafeWindow.open = _.nop;
  };

  function disableLeavePrompt () {
    if (unsafeWindow.onbeforeunload) {
      unsafeWindow.onbeforeunload = _.nop;
>>>>>>> 558428f2
    }

    function disableLeavePrompt () {
      if (unsafeWindow.onbeforeunload) {
        unsafeWindow.onbeforeunload = _.nop;
      }
      if (unsafeWindow.document.body.onbeforeunload) {
        unsafeWindow.document.body.onbeforeunload = _.nop;
      }
    }

<<<<<<< HEAD
    $.main = function () {
      return setTimeout(function () {
        disableWindowOpen();

        // <scheme>//<host>:<port><path><query><hash>
        var handler = find({
          scheme: window.location.protocol,
          host: window.location.hostname,
          port: window.location.port,
          path: window.location.pathname,
          query: window.location.search,
          hash: window.location.hash,
        });
=======
  $.main = function () {
    disableLeavePrompt();

    var handler = dispatch();
>>>>>>> 558428f2

        if (!handler) {
          return;
        }

        handler.start();

<<<<<<< HEAD
        document.addEventListener('DOMContentLoaded', function () {
          disableLeavePrompt();
          handler.ready();
        });
      }, 0);
    };

=======
})();
>>>>>>> 558428f2

    return $;

<<<<<<< HEAD
  }

  if (typeof module !== 'undefined') {
    module.exports = bootstrap;
  } else {
    $ = bootstrap({
      _: _,
      window: window,
      unsafeWindow: unsafeWindow,
      GM: {
        getValue: GM_getValue,
        setValue: GM_setValue,
        registerMenuCommand: GM_registerMenuCommand,
        xmlhttpRequest: GM_xmlhttpRequest,
        getResourceText: GM_getResourceText,
        addStyle: GM_addStyle,
        getResourceURL: GM_getResourceURL,
      },
    });

    $.main();
  }

})();
=======
if (window.parent === window.self) {
  $.disableWindowOpen();
  // do this in anon function may not work in TamperMonkey
  document.addEventListener('DOMContentLoaded', $.main);
}
>>>>>>> 558428f2


// ex: ts=2 sts=2 sw=2 et
// sublime: tab_size 2; translate_tabs_to_spaces true; detect_indentation false; use_tab_stops true;
// kate: space-indent on; indent-width 2;<|MERGE_RESOLUTION|>--- conflicted
+++ resolved
@@ -294,31 +294,157 @@
       GM.setValue('redirect_image', c.redirectImage);
     };
 
-    $.config = load();
-
 
     var patterns = [];
 
-<<<<<<< HEAD
     $.register = function (pattern) {
       patterns.push(pattern);
     };
 
-    function find (uri) {
+    function dispatchByObject (uri, rule) {
       var matched = {};
+
+      var passed = _.C(rule).all(function (pattern, part) {
+        matched[part] = uri[part].match(pattern);
+        return !!matched[part];
+      });
+
+      return passed ? matched : null;
+    }
+
+    function dispatchByRegExp (uri_1, rule) {
+      var matched = uri_1.match(rule);
+      return matched;
+    }
+
+    function dispatchByArray (uri_1, uri_3, uri_6, rules) {
+      var matched = null;
+      _.C(rules).find(function (rule) {
+        if (rule instanceof RegExp) {
+          // regexp
+          matched = dispatchByRegExp(uri_1, rule);
+        } else if (rule instanceof Array) {
+          // array
+          matched = dispatchByArray(uri_1, uri_3, uri_6, rule);
+        } else if (typeof rule === 'function') {
+          // function
+          matched = dispatchByFunction(uri_1, uri_3, uri_6, rule);
+        } else if (typeof rule === 'string' || rule instanceof String) {
+          // string
+          matched = dispatchByString(uri_3, rule);
+        } else {
+          // object
+          matched = dispatchByObject(uri_6, rule);
+        }
+        return !!matched;
+      });
+      return matched;
+    }
+
+    function dispatchByString (uri_3, rule) {
+      // <scheme> := '*' | 'http' | 'https' | 'file' | 'ftp' | 'chrome-extension'
+      var scheme = /\*|https?|file|ftp|chrome-extension/;
+      // <host> := '*' | '*.' <any char except '/' and '*'>+
+      var host = /\*|(\*\.)?([^\/*]+)/;
+      // <path> := '/' <any chars>
+      var path = /\/.*/;
+      // <url-pattern> := <scheme>://<host><path>
+      var up = new RegExp(_.T('^({scheme})://({host})?({path})$')({
+        scheme: scheme.source,
+        host: host.source,
+        path: path.source,
+      }));
+      var matched = rule.match(up);
+
+      if (!matched) {
+        return null;
+      }
+
+      scheme = matched[1];
+      host = matched[2];
+      var wc = matched[3];
+      var sd = matched[4];
+      path = matched[5];
+
+      if (scheme === '*' && !/https?/.test(uri_3.scheme)) {
+        return null;
+      } else if (scheme !== uri_3.scheme) {
+        return null;
+      }
+
+      if (scheme !== 'file' && host !== '*') {
+        if (wc) {
+          up = uri_3.host.indexOf(sd);
+          if (up < 0 || up + sd.length === uri_3.host.length) {
+            return null;
+          }
+        } else if (host !== uri_3.host) {
+          return null;
+        }
+      }
+
+      path = new RegExp(_.T('^{0}$')(path.replace(/[*.\[\]?+#]/g, function (c) {
+        if (c === '*') {
+          return '.*';
+        }
+        return '\\' + c;
+      })));
+      if (!uri_3.path.test(path)) {
+        return null;
+      }
+
+      return uri_3;
+    }
+
+    function dispatchByFunction (uri_1, uri_3, uri_6, rule) {
+      return rule(uri_1, uri_3, uri_6);
+    }
+
+    function dispatch () {
+      var uri_1 = window.location.toString();
+      // <scheme>://<host><path>
+      var uri_3 = {
+        scheme: window.location.protocol.slice(0, -1),
+        host: window.location.host,
+        path: window.location.pathname + window.location.search + window.location.hash,
+      };
+      // <scheme>//<host>:<port><path><query><hash>
+      var uri_6 = {
+        scheme: window.location.protocol,
+        host: window.location.hostname,
+        port: window.location.port,
+        path: window.location.pathname,
+        query: window.location.search,
+        hash: window.location.hash,
+      };
+
+      var matched = null;
       var pattern = _.C(patterns).find(function (pattern) {
-        var tmp = _.C(pattern.rule).all(function (pattern, part) {
-          matched[part] = uri[part].match(pattern);
-          return !!matched[part];
-        });
-        if (!tmp) {
-          matched = {};
-        }
-        return tmp;
-      });
+        var rule = pattern.rule;
+        if (rule instanceof RegExp) {
+          // regex
+          matched = dispatchByRegExp(uri_1, rule);
+        } else if (rule instanceof Array) {
+          // array
+          matched = dispatchByArray(uri_1, uri_3, uri_6, rule);
+        } else if (typeof rule === 'function') {
+          // function
+          matched = dispatchByFunction(uri_1, uri_3, uri_6, rule);
+        } else if (typeof rule === 'string' || rule instanceof String) {
+          // string
+          matched = dispatchByString(uri_3, rule);
+        } else {
+          // object
+          matched = dispatchByObject(uri_6, rule);
+        }
+
+        return !!matched;
+      });
+
       if (!pattern) {
         return null;
       }
+
       return {
         start: pattern.start ? _.P(pattern.start, matched) : _.nop,
         ready: pattern.ready ? _.P(pattern.ready, matched) : _.nop,
@@ -327,162 +453,6 @@
 
     function disableWindowOpen () {
       unsafeWindow.open = _.nop;
-=======
-  function dispatchByObject (uri, rule) {
-    var matched = {};
-
-    var passed = _.C(rule).all(function (pattern, part) {
-      matched[part] = uri[part].match(pattern);
-      return !!matched[part];
-    });
-
-    return passed ? matched : null;
-  }
-
-  function dispatchByRegExp (uri_1, rule) {
-    var matched = uri_1.match(rule);
-    return matched;
-  }
-
-  function dispatchByArray (uri_1, uri_3, uri_6, rules) {
-    var matched = null;
-    _.C(rules).find(function (rule) {
-      if (rule instanceof RegExp) {
-        // regexp
-        matched = dispatchByRegExp(uri_1, rule);
-      } else if (rule instanceof Array) {
-        // array
-        matched = dispatchByArray(uri_1, uri_3, uri_6, rule);
-      } else if (typeof rule === 'function') {
-        // function
-        matched = dispatchByFunction(uri_1, uri_3, uri_6, rule);
-      } else if (typeof rule === 'string' || rule instanceof String) {
-        // string
-        matched = dispatchByString(uri_3, rule);
-      } else {
-        // object
-        matched = dispatchByObject(uri_6, rule);
-      }
-      return !!matched;
-    });
-    return matched;
-  }
-
-  function dispatchByString (uri_3, rule) {
-    // <scheme> := '*' | 'http' | 'https' | 'file' | 'ftp' | 'chrome-extension'
-    var scheme = /\*|https?|file|ftp|chrome-extension/;
-    // <host> := '*' | '*.' <any char except '/' and '*'>+
-    var host = /\*|(\*\.)?([^\/*]+)/;
-    // <path> := '/' <any chars>
-    var path = /\/.*/;
-    // <url-pattern> := <scheme>://<host><path>
-    var up = new RegExp(_.T('^({scheme})://({host})?({path})$')({
-      scheme: scheme.source,
-      host: host.source,
-      path: path.source,
-    }));
-    var matched = rule.match(up);
-
-    if (!matched) {
-      return null;
-    }
-
-    scheme = matched[1];
-    host = matched[2];
-    var wc = matched[3];
-    var sd = matched[4];
-    path = matched[5];
-
-    if (scheme === '*' && !/https?/.test(uri_3.scheme)) {
-      return null;
-    } else if (scheme !== uri_3.scheme) {
-      return null;
-    }
-
-    if (scheme !== 'file' && host !== '*') {
-      if (wc) {
-        up = uri_3.host.indexOf(sd);
-        if (up < 0 || up + sd.length === uri_3.host.length) {
-          return null;
-        }
-      } else if (host !== uri_3.host) {
-        return null;
-      }
-    }
-
-    path = new RegExp(_.T('^{0}$')(path.replace(/[*.\[\]?+#]/g, function (c) {
-      if (c === '*') {
-        return '.*';
-      }
-      return '\\' + c;
-    })));
-    if (!uri_3.path.test(path)) {
-      return null;
-    }
-
-    return uri_3;
-  }
-
-  function dispatchByFunction (uri_1, uri_3, uri_6, rule) {
-    return rule(uri_1, uri_3, uri_6);
-  }
-
-  function dispatch () {
-    var uri_1 = window.location.toString();
-    // <scheme>://<host><path>
-    var uri_3 = {
-      scheme: window.location.protocol.slice(0, -1),
-      host: window.location.host,
-      path: window.location.pathname + window.location.search + window.location.hash,
-    };
-    // <scheme>//<host>:<port><path><query><hash>
-    var uri_6 = {
-      scheme: window.location.protocol,
-      host: window.location.hostname,
-      port: window.location.port,
-      path: window.location.pathname,
-      query: window.location.search,
-      hash: window.location.hash,
-    };
-
-    var matched = null;
-    var pattern = _.C(patterns).find(function (pattern) {
-      var rule = pattern.rule;
-      if (rule instanceof RegExp) {
-        // regex
-        matched = dispatchByRegExp(uri_1, rule);
-      } else if (rule instanceof Array) {
-        // array
-        matched = dispatchByArray(uri_1, uri_3, uri_6, rule);
-      } else if (typeof rule === 'function') {
-        // function
-        matched = dispatchByFunction(uri_1, uri_3, uri_6, rule);
-      } else if (typeof rule === 'string' || rule instanceof String) {
-        // string
-        matched = dispatchByString(uri_3, rule);
-      } else {
-        // object
-        matched = dispatchByObject(uri_6, rule);
-      }
-
-      return !!matched;
-    });
-
-    if (!pattern) {
-      return null;
-    }
-
-    return _.P(pattern.run, matched);
-  }
-
-  $.disableWindowOpen = function () {
-    unsafeWindow.open = _.nop;
-  };
-
-  function disableLeavePrompt () {
-    if (unsafeWindow.onbeforeunload) {
-      unsafeWindow.onbeforeunload = _.nop;
->>>>>>> 558428f2
     }
 
     function disableLeavePrompt () {
@@ -494,34 +464,24 @@
       }
     }
 
-<<<<<<< HEAD
     $.main = function () {
+      if (window.parent !== window.self) {
+        return -1;
+      }
+
       return setTimeout(function () {
-        disableWindowOpen();
-
         // <scheme>//<host>:<port><path><query><hash>
-        var handler = find({
-          scheme: window.location.protocol,
-          host: window.location.hostname,
-          port: window.location.port,
-          path: window.location.pathname,
-          query: window.location.search,
-          hash: window.location.hash,
-        });
-=======
-  $.main = function () {
-    disableLeavePrompt();
-
-    var handler = dispatch();
->>>>>>> 558428f2
-
+        var handler = dispatch();
         if (!handler) {
           return;
         }
 
+        $.config = load();
+
+        disableWindowOpen();
+
         handler.start();
 
-<<<<<<< HEAD
         document.addEventListener('DOMContentLoaded', function () {
           disableLeavePrompt();
           handler.ready();
@@ -529,13 +489,9 @@
       }, 0);
     };
 
-=======
-})();
->>>>>>> 558428f2
 
     return $;
 
-<<<<<<< HEAD
   }
 
   if (typeof module !== 'undefined') {
@@ -560,13 +516,6 @@
   }
 
 })();
-=======
-if (window.parent === window.self) {
-  $.disableWindowOpen();
-  // do this in anon function may not work in TamperMonkey
-  document.addEventListener('DOMContentLoaded', $.main);
-}
->>>>>>> 558428f2
 
 
 // ex: ts=2 sts=2 sw=2 et
